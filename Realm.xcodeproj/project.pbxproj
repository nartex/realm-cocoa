// !$*UTF8*$!
{
	archiveVersion = 1;
	classes = {
	};
	objectVersion = 46;
	objects = {

/* Begin PBXAggregateTarget section */
		421A99481933646F00F5E4D4 /* iOS Framework */ = {
			isa = PBXAggregateTarget;
			buildConfigurationList = 421A99491933646F00F5E4D4 /* Build configuration list for PBXAggregateTarget "iOS Framework" */;
			buildPhases = (
				421A994E1933648E00F5E4D4 /* Build Framework */,
			);
			dependencies = (
				02026CC1193CDA6E00E4EEF8 /* PBXTargetDependency */,
			);
			name = "iOS Framework";
			productName = "Framework-iOS";
		};
/* End PBXAggregateTarget section */

/* Begin PBXBuildFile section */
		02026CAB19363B5300E4EEF8 /* ArrayTests.m in Sources */ = {isa = PBXBuildFile; fileRef = 02026CAA19363B5300E4EEF8 /* ArrayTests.m */; };
		02026CAC19363B5300E4EEF8 /* ArrayTests.m in Sources */ = {isa = PBXBuildFile; fileRef = 02026CAA19363B5300E4EEF8 /* ArrayTests.m */; };
		02026CAE193662AF00E4EEF8 /* LinkTests.m in Sources */ = {isa = PBXBuildFile; fileRef = 02026CAD193662AF00E4EEF8 /* LinkTests.m */; };
		02026CAF193662AF00E4EEF8 /* LinkTests.m in Sources */ = {isa = PBXBuildFile; fileRef = 02026CAD193662AF00E4EEF8 /* LinkTests.m */; };
		02026CB919379F6800E4EEF8 /* DynamicTests.m in Sources */ = {isa = PBXBuildFile; fileRef = 02026CB619379EB700E4EEF8 /* DynamicTests.m */; };
		02026CBA19379F6E00E4EEF8 /* DynamicTests.m in Sources */ = {isa = PBXBuildFile; fileRef = 02026CB619379EB700E4EEF8 /* DynamicTests.m */; };
		022C8BE9194237BE00BCDB9D /* RLMArray.mm in Sources */ = {isa = PBXBuildFile; fileRef = 02026D15193E8F6400E4EEF8 /* RLMArray.mm */; };
		022C8BEA194237BE00BCDB9D /* RLMArrayLinkView.mm in Sources */ = {isa = PBXBuildFile; fileRef = 02026D0E193E8BC900E4EEF8 /* RLMArrayLinkView.mm */; };
		022C8BEB194237C400BCDB9D /* RLMArray.mm in Sources */ = {isa = PBXBuildFile; fileRef = 02026D15193E8F6400E4EEF8 /* RLMArray.mm */; };
		022C8BEC194237C400BCDB9D /* RLMArrayLinkView.mm in Sources */ = {isa = PBXBuildFile; fileRef = 02026D0E193E8BC900E4EEF8 /* RLMArrayLinkView.mm */; };
		022C8BED194254FA00BCDB9D /* ArrayPropertyTests.m in Sources */ = {isa = PBXBuildFile; fileRef = 02CF6578193A3BB200E01CFD /* ArrayPropertyTests.m */; };
		022C8BEE1942550000BCDB9D /* ArrayPropertyTests.m in Sources */ = {isa = PBXBuildFile; fileRef = 02CF6578193A3BB200E01CFD /* ArrayPropertyTests.m */; };
		025CA43C19404343005B5C58 /* Realm.framework in Frameworks */ = {isa = PBXBuildFile; fileRef = 02C4145E191DE49600F858D9 /* Realm.framework */; };
		02C4145F191DE49600F858D9 /* Cocoa.framework in Frameworks */ = {isa = PBXBuildFile; fileRef = E918909C177B677900653D7A /* Cocoa.framework */; };
		02C41465191DE49600F858D9 /* InfoPlist.strings in Resources */ = {isa = PBXBuildFile; fileRef = 02C41463191DE49600F858D9 /* InfoPlist.strings */; };
		02C4146F191DE49600F858D9 /* XCTest.framework in Frameworks */ = {isa = PBXBuildFile; fileRef = 4B7ACCD718FDD8E4008B7B95 /* XCTest.framework */; };
		02C41470191DE49600F858D9 /* Cocoa.framework in Frameworks */ = {isa = PBXBuildFile; fileRef = E918909C177B677900653D7A /* Cocoa.framework */; };
		02C41479191DE49600F858D9 /* InfoPlist.strings in Resources */ = {isa = PBXBuildFile; fileRef = 02C41477191DE49600F858D9 /* InfoPlist.strings */; };
		02C4147B191DE49600F858D9 /* RealmTests.m in Sources */ = {isa = PBXBuildFile; fileRef = 02C4147A191DE49600F858D9 /* RealmTests.m */; };
		02C41492191DE68900F858D9 /* RLMTestCase.m in Sources */ = {isa = PBXBuildFile; fileRef = 02C4148F191DE68900F858D9 /* RLMTestCase.m */; };
		02C41493191DE68900F858D9 /* XCTestCase+AsyncTesting.m in Sources */ = {isa = PBXBuildFile; fileRef = 02C41491191DE68900F858D9 /* XCTestCase+AsyncTesting.m */; };
		02C414D81921939D00F858D9 /* QueryTests.m in Sources */ = {isa = PBXBuildFile; fileRef = 02C414D71921939D00F858D9 /* QueryTests.m */; };
		02C415061921B0C400F858D9 /* Foundation.framework in Frameworks */ = {isa = PBXBuildFile; fileRef = 02C414DE1921B07200F858D9 /* Foundation.framework */; };
		02C415131921B0C400F858D9 /* XCTest.framework in Frameworks */ = {isa = PBXBuildFile; fileRef = 4B7ACCD718FDD8E4008B7B95 /* XCTest.framework */; };
		02C415141921B0C400F858D9 /* Foundation.framework in Frameworks */ = {isa = PBXBuildFile; fileRef = 02C414DE1921B07200F858D9 /* Foundation.framework */; };
		02C415151921B0C400F858D9 /* UIKit.framework in Frameworks */ = {isa = PBXBuildFile; fileRef = 02C414EE1921B07200F858D9 /* UIKit.framework */; };
		02C4153E1921B25000F858D9 /* QueryTests.m in Sources */ = {isa = PBXBuildFile; fileRef = 02C414D71921939D00F858D9 /* QueryTests.m */; };
		02C4153F1921B25000F858D9 /* RealmTests.m in Sources */ = {isa = PBXBuildFile; fileRef = 02C4147A191DE49600F858D9 /* RealmTests.m */; };
		02C415431921B4FE00F858D9 /* RLMTestCase.m in Sources */ = {isa = PBXBuildFile; fileRef = 02C4148F191DE68900F858D9 /* RLMTestCase.m */; };
		02C415441921B50000F858D9 /* XCTestCase+AsyncTesting.m in Sources */ = {isa = PBXBuildFile; fileRef = 02C41491191DE68900F858D9 /* XCTestCase+AsyncTesting.m */; };
		02E4D6AA192E3DC40082808D /* Realm.h in Headers */ = {isa = PBXBuildFile; fileRef = 02E4D68B192E3DC40082808D /* Realm.h */; settings = {ATTRIBUTES = (Public, ); }; };
		02E4D6AB192E3DC40082808D /* Realm.h in Headers */ = {isa = PBXBuildFile; fileRef = 02E4D68B192E3DC40082808D /* Realm.h */; settings = {ATTRIBUTES = (Public, ); }; };
		02E4D6AC192E3DC40082808D /* RLMAccessor.h in Headers */ = {isa = PBXBuildFile; fileRef = 02E4D68C192E3DC40082808D /* RLMAccessor.h */; settings = {ATTRIBUTES = (Public, ); }; };
		02E4D6AD192E3DC40082808D /* RLMAccessor.h in Headers */ = {isa = PBXBuildFile; fileRef = 02E4D68C192E3DC40082808D /* RLMAccessor.h */; };
		02E4D6AE192E3DC40082808D /* RLMAccessor.mm in Sources */ = {isa = PBXBuildFile; fileRef = 02E4D68D192E3DC40082808D /* RLMAccessor.mm */; };
		02E4D6AF192E3DC40082808D /* RLMAccessor.mm in Sources */ = {isa = PBXBuildFile; fileRef = 02E4D68D192E3DC40082808D /* RLMAccessor.mm */; };
		02E4D6B0192E3DC40082808D /* RLMArray_Private.hpp in Headers */ = {isa = PBXBuildFile; fileRef = 02E4D68E192E3DC40082808D /* RLMArray_Private.hpp */; settings = {ATTRIBUTES = (Private, ); }; };
		02E4D6B1192E3DC40082808D /* RLMArray_Private.hpp in Headers */ = {isa = PBXBuildFile; fileRef = 02E4D68E192E3DC40082808D /* RLMArray_Private.hpp */; };
		02E4D6B2192E3DC40082808D /* RLMArray.h in Headers */ = {isa = PBXBuildFile; fileRef = 02E4D68F192E3DC40082808D /* RLMArray.h */; settings = {ATTRIBUTES = (Public, ); }; };
		02E4D6B3192E3DC40082808D /* RLMArray.h in Headers */ = {isa = PBXBuildFile; fileRef = 02E4D68F192E3DC40082808D /* RLMArray.h */; settings = {ATTRIBUTES = (Public, ); }; };
		02E4D6B4192E3DC40082808D /* RLMArrayTableView.mm in Sources */ = {isa = PBXBuildFile; fileRef = 02E4D690192E3DC40082808D /* RLMArrayTableView.mm */; };
		02E4D6B5192E3DC40082808D /* RLMArrayTableView.mm in Sources */ = {isa = PBXBuildFile; fileRef = 02E4D690192E3DC40082808D /* RLMArrayTableView.mm */; };
		02E4D6B8192E3DC40082808D /* RLMArrayAccessors.mm in Sources */ = {isa = PBXBuildFile; fileRef = 02E4D692192E3DC40082808D /* RLMArrayAccessors.mm */; };
		02E4D6B9192E3DC40082808D /* RLMArrayAccessors.mm in Sources */ = {isa = PBXBuildFile; fileRef = 02E4D692192E3DC40082808D /* RLMArrayAccessors.mm */; };
		02E4D6BA192E3DC40082808D /* RLMConstants.h in Headers */ = {isa = PBXBuildFile; fileRef = 02E4D693192E3DC40082808D /* RLMConstants.h */; settings = {ATTRIBUTES = (Public, ); }; };
		02E4D6BB192E3DC40082808D /* RLMConstants.h in Headers */ = {isa = PBXBuildFile; fileRef = 02E4D693192E3DC40082808D /* RLMConstants.h */; settings = {ATTRIBUTES = (Public, ); }; };
		02E4D6BC192E3DC40082808D /* RLMConstants.m in Sources */ = {isa = PBXBuildFile; fileRef = 02E4D694192E3DC40082808D /* RLMConstants.m */; };
		02E4D6BD192E3DC40082808D /* RLMConstants.m in Sources */ = {isa = PBXBuildFile; fileRef = 02E4D694192E3DC40082808D /* RLMConstants.m */; };
		02E4D6BE192E3DC40082808D /* RLMObject_Private.h in Headers */ = {isa = PBXBuildFile; fileRef = 02E4D695192E3DC40082808D /* RLMObject_Private.h */; settings = {ATTRIBUTES = (Private, ); }; };
		02E4D6BF192E3DC40082808D /* RLMObject_Private.h in Headers */ = {isa = PBXBuildFile; fileRef = 02E4D695192E3DC40082808D /* RLMObject_Private.h */; };
		02E4D6C0192E3DC40082808D /* RLMObject.h in Headers */ = {isa = PBXBuildFile; fileRef = 02E4D696192E3DC40082808D /* RLMObject.h */; settings = {ATTRIBUTES = (Public, ); }; };
		02E4D6C1192E3DC40082808D /* RLMObject.h in Headers */ = {isa = PBXBuildFile; fileRef = 02E4D696192E3DC40082808D /* RLMObject.h */; settings = {ATTRIBUTES = (Public, ); }; };
		02E4D6C2192E3DC40082808D /* RLMObject.mm in Sources */ = {isa = PBXBuildFile; fileRef = 02E4D697192E3DC40082808D /* RLMObject.mm */; };
		02E4D6C3192E3DC40082808D /* RLMObject.mm in Sources */ = {isa = PBXBuildFile; fileRef = 02E4D697192E3DC40082808D /* RLMObject.mm */; };
		02E4D6C4192E3DC40082808D /* RLMObjectSchema_Private.hpp in Headers */ = {isa = PBXBuildFile; fileRef = 02E4D698192E3DC40082808D /* RLMObjectSchema_Private.hpp */; settings = {ATTRIBUTES = (Private, ); }; };
		02E4D6C5192E3DC40082808D /* RLMObjectSchema_Private.hpp in Headers */ = {isa = PBXBuildFile; fileRef = 02E4D698192E3DC40082808D /* RLMObjectSchema_Private.hpp */; };
		02E4D6C6192E3DC40082808D /* RLMObjectSchema.h in Headers */ = {isa = PBXBuildFile; fileRef = 02E4D699192E3DC40082808D /* RLMObjectSchema.h */; settings = {ATTRIBUTES = (Public, ); }; };
		02E4D6C7192E3DC40082808D /* RLMObjectSchema.h in Headers */ = {isa = PBXBuildFile; fileRef = 02E4D699192E3DC40082808D /* RLMObjectSchema.h */; settings = {ATTRIBUTES = (Public, ); }; };
		02E4D6C8192E3DC40082808D /* RLMObjectSchema.mm in Sources */ = {isa = PBXBuildFile; fileRef = 02E4D69A192E3DC40082808D /* RLMObjectSchema.mm */; };
		02E4D6C9192E3DC40082808D /* RLMObjectSchema.mm in Sources */ = {isa = PBXBuildFile; fileRef = 02E4D69A192E3DC40082808D /* RLMObjectSchema.mm */; };
		02E4D6CA192E3DC40082808D /* RLMObjectStore.h in Headers */ = {isa = PBXBuildFile; fileRef = 02E4D69B192E3DC40082808D /* RLMObjectStore.h */; settings = {ATTRIBUTES = (Public, ); }; };
		02E4D6CB192E3DC40082808D /* RLMObjectStore.h in Headers */ = {isa = PBXBuildFile; fileRef = 02E4D69B192E3DC40082808D /* RLMObjectStore.h */; };
		02E4D6CC192E3DC40082808D /* RLMObjectStore.mm in Sources */ = {isa = PBXBuildFile; fileRef = 02E4D69C192E3DC40082808D /* RLMObjectStore.mm */; };
		02E4D6CD192E3DC40082808D /* RLMObjectStore.mm in Sources */ = {isa = PBXBuildFile; fileRef = 02E4D69C192E3DC40082808D /* RLMObjectStore.mm */; };
		02E4D6CE192E3DC40082808D /* RLMProperty_Private.h in Headers */ = {isa = PBXBuildFile; fileRef = 02E4D69D192E3DC40082808D /* RLMProperty_Private.h */; settings = {ATTRIBUTES = (Private, ); }; };
		02E4D6CF192E3DC40082808D /* RLMProperty_Private.h in Headers */ = {isa = PBXBuildFile; fileRef = 02E4D69D192E3DC40082808D /* RLMProperty_Private.h */; };
		02E4D6D0192E3DC40082808D /* RLMProperty.h in Headers */ = {isa = PBXBuildFile; fileRef = 02E4D69E192E3DC40082808D /* RLMProperty.h */; settings = {ATTRIBUTES = (Public, ); }; };
		02E4D6D1192E3DC40082808D /* RLMProperty.h in Headers */ = {isa = PBXBuildFile; fileRef = 02E4D69E192E3DC40082808D /* RLMProperty.h */; settings = {ATTRIBUTES = (Public, ); }; };
		02E4D6D2192E3DC40082808D /* RLMProperty.m in Sources */ = {isa = PBXBuildFile; fileRef = 02E4D69F192E3DC40082808D /* RLMProperty.m */; };
		02E4D6D3192E3DC40082808D /* RLMProperty.m in Sources */ = {isa = PBXBuildFile; fileRef = 02E4D69F192E3DC40082808D /* RLMProperty.m */; };
		02E4D6D4192E3DC40082808D /* RLMQueryUtil.h in Headers */ = {isa = PBXBuildFile; fileRef = 02E4D6A0192E3DC40082808D /* RLMQueryUtil.h */; settings = {ATTRIBUTES = (Public, ); }; };
		02E4D6D5192E3DC40082808D /* RLMQueryUtil.h in Headers */ = {isa = PBXBuildFile; fileRef = 02E4D6A0192E3DC40082808D /* RLMQueryUtil.h */; };
		02E4D6D6192E3DC40082808D /* RLMQueryUtil.mm in Sources */ = {isa = PBXBuildFile; fileRef = 02E4D6A1192E3DC40082808D /* RLMQueryUtil.mm */; };
		02E4D6D7192E3DC40082808D /* RLMQueryUtil.mm in Sources */ = {isa = PBXBuildFile; fileRef = 02E4D6A1192E3DC40082808D /* RLMQueryUtil.mm */; };
		02E4D6D8192E3DC40082808D /* RLMRealm_Private.hpp in Headers */ = {isa = PBXBuildFile; fileRef = 02E4D6A2192E3DC40082808D /* RLMRealm_Private.hpp */; settings = {ATTRIBUTES = (Private, ); }; };
		02E4D6D9192E3DC40082808D /* RLMRealm_Private.hpp in Headers */ = {isa = PBXBuildFile; fileRef = 02E4D6A2192E3DC40082808D /* RLMRealm_Private.hpp */; };
		02E4D6DA192E3DC40082808D /* RLMRealm.h in Headers */ = {isa = PBXBuildFile; fileRef = 02E4D6A3192E3DC40082808D /* RLMRealm.h */; settings = {ATTRIBUTES = (Public, ); }; };
		02E4D6DB192E3DC40082808D /* RLMRealm.h in Headers */ = {isa = PBXBuildFile; fileRef = 02E4D6A3192E3DC40082808D /* RLMRealm.h */; settings = {ATTRIBUTES = (Public, ); }; };
		02E4D6DC192E3DC40082808D /* RLMRealm.mm in Sources */ = {isa = PBXBuildFile; fileRef = 02E4D6A4192E3DC40082808D /* RLMRealm.mm */; };
		02E4D6DD192E3DC40082808D /* RLMRealm.mm in Sources */ = {isa = PBXBuildFile; fileRef = 02E4D6A4192E3DC40082808D /* RLMRealm.mm */; };
		02E4D6DE192E3DC40082808D /* RLMSchema_Private.h in Headers */ = {isa = PBXBuildFile; fileRef = 02E4D6A5192E3DC40082808D /* RLMSchema_Private.h */; settings = {ATTRIBUTES = (Private, ); }; };
		02E4D6DF192E3DC40082808D /* RLMSchema_Private.h in Headers */ = {isa = PBXBuildFile; fileRef = 02E4D6A5192E3DC40082808D /* RLMSchema_Private.h */; };
		02E4D6E0192E3DC40082808D /* RLMSchema.h in Headers */ = {isa = PBXBuildFile; fileRef = 02E4D6A6192E3DC40082808D /* RLMSchema.h */; settings = {ATTRIBUTES = (Public, ); }; };
		02E4D6E1192E3DC40082808D /* RLMSchema.h in Headers */ = {isa = PBXBuildFile; fileRef = 02E4D6A6192E3DC40082808D /* RLMSchema.h */; settings = {ATTRIBUTES = (Public, ); }; };
		02E4D6E2192E3DC40082808D /* RLMSchema.mm in Sources */ = {isa = PBXBuildFile; fileRef = 02E4D6A7192E3DC40082808D /* RLMSchema.mm */; };
		02E4D6E3192E3DC40082808D /* RLMSchema.mm in Sources */ = {isa = PBXBuildFile; fileRef = 02E4D6A7192E3DC40082808D /* RLMSchema.mm */; };
		02E4D6E4192E3DC40082808D /* RLMUtil.h in Headers */ = {isa = PBXBuildFile; fileRef = 02E4D6A8192E3DC40082808D /* RLMUtil.h */; settings = {ATTRIBUTES = (Public, ); }; };
		02E4D6E5192E3DC40082808D /* RLMUtil.h in Headers */ = {isa = PBXBuildFile; fileRef = 02E4D6A8192E3DC40082808D /* RLMUtil.h */; };
		02E4D6E6192E3DC40082808D /* RLMUtil.mm in Sources */ = {isa = PBXBuildFile; fileRef = 02E4D6A9192E3DC40082808D /* RLMUtil.mm */; };
		02E4D6E7192E3DC40082808D /* RLMUtil.mm in Sources */ = {isa = PBXBuildFile; fileRef = 02E4D6A9192E3DC40082808D /* RLMUtil.mm */; };
		02E4D6E9192E58250082808D /* MixedTests.m in Sources */ = {isa = PBXBuildFile; fileRef = 02E4D6E8192E58250082808D /* MixedTests.m */; };
		02E4D6EA192E58250082808D /* MixedTests.m in Sources */ = {isa = PBXBuildFile; fileRef = 02E4D6E8192E58250082808D /* MixedTests.m */; };
		02E4D6EC192E58320082808D /* RLMTestObjects.m in Sources */ = {isa = PBXBuildFile; fileRef = 02E4D6EB192E58320082808D /* RLMTestObjects.m */; };
		02E4D6ED192E58320082808D /* RLMTestObjects.m in Sources */ = {isa = PBXBuildFile; fileRef = 02E4D6EB192E58320082808D /* RLMTestObjects.m */; };
		429E395419409432001DC9C1 /* libc++.dylib in Frameworks */ = {isa = PBXBuildFile; fileRef = 429E395319409432001DC9C1 /* libc++.dylib */; };
		429E39571940B3DC001DC9C1 /* libc++.dylib in Frameworks */ = {isa = PBXBuildFile; fileRef = 429E39551940B204001DC9C1 /* libc++.dylib */; };
		4D3F56501923668700240A75 /* ObjectTests.m in Sources */ = {isa = PBXBuildFile; fileRef = 4D3F564E1923667700240A75 /* ObjectTests.m */; };
		4D3F56511923668700240A75 /* ObjectTests.m in Sources */ = {isa = PBXBuildFile; fileRef = 4D3F564E1923667700240A75 /* ObjectTests.m */; };
		4D8D90B1192B80F0004C89AA /* TransactionTests.m in Sources */ = {isa = PBXBuildFile; fileRef = 4D8D90AF192B7FC4004C89AA /* TransactionTests.m */; };
		4D8D90B2192B825E004C89AA /* TransactionTests.m in Sources */ = {isa = PBXBuildFile; fileRef = 4D8D90AF192B7FC4004C89AA /* TransactionTests.m */; };
		4DFB045D192F877300F36C59 /* ObjectInterfaceTests.m in Sources */ = {isa = PBXBuildFile; fileRef = 4DFB045C192F877300F36C59 /* ObjectInterfaceTests.m */; };
		4DFB045E192F877300F36C59 /* ObjectInterfaceTests.m in Sources */ = {isa = PBXBuildFile; fileRef = 4DFB045C192F877300F36C59 /* ObjectInterfaceTests.m */; };
		4DFB0460192F9DD700F36C59 /* CHANGELOG.md in Resources */ = {isa = PBXBuildFile; fileRef = 4DFB045F192F9DD700F36C59 /* CHANGELOG.md */; };
		B10CDE811941E4C6001F68C3 /* libstdc++.6.dylib in Frameworks */ = {isa = PBXBuildFile; fileRef = 02C414C1191F3D1500F858D9 /* libstdc++.6.dylib */; };
/* End PBXBuildFile section */

/* Begin PBXContainerItemProxy section */
		02026CBE193CDA6B00E4EEF8 /* PBXContainerItemProxy */ = {
			isa = PBXContainerItemProxy;
			containerPortal = E9189091177B677900653D7A /* Project object */;
			proxyType = 1;
			remoteGlobalIDString = 421A99481933646F00F5E4D4;
			remoteInfo = "Framework-iOS";
		};
		02026CC0193CDA6E00E4EEF8 /* PBXContainerItemProxy */ = {
			isa = PBXContainerItemProxy;
			containerPortal = E9189091177B677900653D7A /* Project object */;
			proxyType = 1;
			remoteGlobalIDString = 02C415041921B0C300F858D9;
			remoteInfo = "Realm-iOS";
		};
		025CA43919403D6F005B5C58 /* PBXContainerItemProxy */ = {
			isa = PBXContainerItemProxy;
			containerPortal = E9189091177B677900653D7A /* Project object */;
			proxyType = 1;
			remoteGlobalIDString = 02C4145D191DE49600F858D9;
			remoteInfo = "OSX Framework";
		};
/* End PBXContainerItemProxy section */

/* Begin PBXCopyFilesBuildPhase section */
		02C415031921B0C300F858D9 /* CopyFiles */ = {
			isa = PBXCopyFilesBuildPhase;
			buildActionMask = 2147483647;
			dstPath = "include/$(PRODUCT_NAME)";
			dstSubfolderSpec = 16;
			files = (
			);
			runOnlyForDeploymentPostprocessing = 0;
		};
/* End PBXCopyFilesBuildPhase section */

/* Begin PBXFileReference section */
		02026CAA19363B5300E4EEF8 /* ArrayTests.m */ = {isa = PBXFileReference; fileEncoding = 4; lastKnownFileType = sourcecode.c.objc; path = ArrayTests.m; sourceTree = "<group>"; };
		02026CAD193662AF00E4EEF8 /* LinkTests.m */ = {isa = PBXFileReference; fileEncoding = 4; lastKnownFileType = sourcecode.c.objc; path = LinkTests.m; sourceTree = "<group>"; };
		02026CB619379EB700E4EEF8 /* DynamicTests.m */ = {isa = PBXFileReference; fileEncoding = 4; lastKnownFileType = sourcecode.c.objc; path = DynamicTests.m; sourceTree = "<group>"; };
		02026CC9193CF0BE00E4EEF8 /* Realm.framework */ = {isa = PBXFileReference; lastKnownFileType = wrapper.framework; name = Realm.framework; path = build/Release/Realm.framework; sourceTree = "<group>"; };
		02026D02193E2E1100E4EEF8 /* libtightdb.a */ = {isa = PBXFileReference; lastKnownFileType = archive.ar; name = libtightdb.a; path = "realm-core/libtightdb.a"; sourceTree = "<group>"; };
		02026D0E193E8BC900E4EEF8 /* RLMArrayLinkView.mm */ = {isa = PBXFileReference; fileEncoding = 4; lastKnownFileType = sourcecode.cpp.objcpp; path = RLMArrayLinkView.mm; sourceTree = "<group>"; };
		02026D15193E8F6400E4EEF8 /* RLMArray.mm */ = {isa = PBXFileReference; fileEncoding = 4; lastKnownFileType = sourcecode.cpp.objcpp; path = RLMArray.mm; sourceTree = "<group>"; };
		02C4145E191DE49600F858D9 /* Realm.framework */ = {isa = PBXFileReference; explicitFileType = wrapper.framework; includeInIndex = 0; path = Realm.framework; sourceTree = BUILT_PRODUCTS_DIR; };
		02C41462191DE49600F858D9 /* Realm-Info.plist */ = {isa = PBXFileReference; lastKnownFileType = text.plist.xml; path = "Realm-Info.plist"; sourceTree = "<group>"; };
		02C41464191DE49600F858D9 /* en */ = {isa = PBXFileReference; lastKnownFileType = text.plist.strings; name = en; path = en.lproj/InfoPlist.strings; sourceTree = "<group>"; };
		02C41466191DE49600F858D9 /* Realm-Prefix.pch */ = {isa = PBXFileReference; lastKnownFileType = sourcecode.c.h; path = "Realm-Prefix.pch"; sourceTree = "<group>"; };
		02C4146E191DE49600F858D9 /* OSX Tests.xctest */ = {isa = PBXFileReference; explicitFileType = wrapper.cfbundle; includeInIndex = 0; path = "OSX Tests.xctest"; sourceTree = BUILT_PRODUCTS_DIR; };
		02C41476191DE49600F858D9 /* RealmTests-Info.plist */ = {isa = PBXFileReference; lastKnownFileType = text.plist.xml; path = "RealmTests-Info.plist"; sourceTree = "<group>"; };
		02C41478191DE49600F858D9 /* en */ = {isa = PBXFileReference; lastKnownFileType = text.plist.strings; name = en; path = en.lproj/InfoPlist.strings; sourceTree = "<group>"; };
		02C4147A191DE49600F858D9 /* RealmTests.m */ = {isa = PBXFileReference; lastKnownFileType = sourcecode.c.objc; lineEnding = 0; path = RealmTests.m; sourceTree = "<group>"; xcLanguageSpecificationIdentifier = xcode.lang.objc; };
		02C4148E191DE68900F858D9 /* RLMTestCase.h */ = {isa = PBXFileReference; fileEncoding = 4; lastKnownFileType = sourcecode.c.h; path = RLMTestCase.h; sourceTree = "<group>"; };
		02C4148F191DE68900F858D9 /* RLMTestCase.m */ = {isa = PBXFileReference; fileEncoding = 4; lastKnownFileType = sourcecode.c.objc; path = RLMTestCase.m; sourceTree = "<group>"; };
		02C41490191DE68900F858D9 /* XCTestCase+AsyncTesting.h */ = {isa = PBXFileReference; fileEncoding = 4; lastKnownFileType = sourcecode.c.h; path = "XCTestCase+AsyncTesting.h"; sourceTree = "<group>"; };
		02C41491191DE68900F858D9 /* XCTestCase+AsyncTesting.m */ = {isa = PBXFileReference; fileEncoding = 4; lastKnownFileType = sourcecode.c.objc; path = "XCTestCase+AsyncTesting.m"; sourceTree = "<group>"; };
		02C414D71921939D00F858D9 /* QueryTests.m */ = {isa = PBXFileReference; fileEncoding = 4; lastKnownFileType = sourcecode.c.objc; path = QueryTests.m; sourceTree = "<group>"; };
		02C414DE1921B07200F858D9 /* Foundation.framework */ = {isa = PBXFileReference; lastKnownFileType = wrapper.framework; name = Foundation.framework; path = System/Library/Frameworks/Foundation.framework; sourceTree = SDKROOT; };
		02C414EE1921B07200F858D9 /* UIKit.framework */ = {isa = PBXFileReference; lastKnownFileType = wrapper.framework; name = UIKit.framework; path = Library/Frameworks/UIKit.framework; sourceTree = DEVELOPER_DIR; };
		02C415051921B0C300F858D9 /* libRealm.a */ = {isa = PBXFileReference; explicitFileType = archive.ar; includeInIndex = 0; path = libRealm.a; sourceTree = BUILT_PRODUCTS_DIR; };
		02C415121921B0C400F858D9 /* iOS Tests.xctest */ = {isa = PBXFileReference; explicitFileType = wrapper.cfbundle; includeInIndex = 0; path = "iOS Tests.xctest"; sourceTree = BUILT_PRODUCTS_DIR; };
		02C415501921BF2500F858D9 /* Realm-iOSTests-Info.plist */ = {isa = PBXFileReference; fileEncoding = 4; lastKnownFileType = text.plist.xml; path = "Realm-iOSTests-Info.plist"; sourceTree = "<group>"; };
		02C415521921BF3C00F858D9 /* Realm-iOS-Prefix.pch */ = {isa = PBXFileReference; fileEncoding = 4; lastKnownFileType = sourcecode.c.h; path = "Realm-iOS-Prefix.pch"; sourceTree = "<group>"; };
		02CF6578193A3BB200E01CFD /* ArrayPropertyTests.m */ = {isa = PBXFileReference; fileEncoding = 4; lastKnownFileType = sourcecode.c.objc; path = ArrayPropertyTests.m; sourceTree = "<group>"; };
		02E4D68B192E3DC40082808D /* Realm.h */ = {isa = PBXFileReference; fileEncoding = 4; lastKnownFileType = sourcecode.c.h; path = Realm.h; sourceTree = "<group>"; };
		02E4D68C192E3DC40082808D /* RLMAccessor.h */ = {isa = PBXFileReference; fileEncoding = 4; lastKnownFileType = sourcecode.c.h; path = RLMAccessor.h; sourceTree = "<group>"; };
		02E4D68D192E3DC40082808D /* RLMAccessor.mm */ = {isa = PBXFileReference; fileEncoding = 4; lastKnownFileType = sourcecode.cpp.objcpp; lineEnding = 0; path = RLMAccessor.mm; sourceTree = "<group>"; xcLanguageSpecificationIdentifier = xcode.lang.objcpp; };
		02E4D68E192E3DC40082808D /* RLMArray_Private.hpp */ = {isa = PBXFileReference; fileEncoding = 4; lastKnownFileType = sourcecode.cpp.h; path = RLMArray_Private.hpp; sourceTree = "<group>"; };
		02E4D68F192E3DC40082808D /* RLMArray.h */ = {isa = PBXFileReference; fileEncoding = 4; lastKnownFileType = sourcecode.c.h; path = RLMArray.h; sourceTree = "<group>"; };
		02E4D690192E3DC40082808D /* RLMArrayTableView.mm */ = {isa = PBXFileReference; fileEncoding = 4; lastKnownFileType = sourcecode.cpp.objcpp; path = RLMArrayTableView.mm; sourceTree = "<group>"; };
		02E4D692192E3DC40082808D /* RLMArrayAccessors.mm */ = {isa = PBXFileReference; fileEncoding = 4; lastKnownFileType = sourcecode.cpp.objcpp; path = RLMArrayAccessors.mm; sourceTree = "<group>"; };
		02E4D693192E3DC40082808D /* RLMConstants.h */ = {isa = PBXFileReference; fileEncoding = 4; lastKnownFileType = sourcecode.c.h; path = RLMConstants.h; sourceTree = "<group>"; };
		02E4D694192E3DC40082808D /* RLMConstants.m */ = {isa = PBXFileReference; fileEncoding = 4; lastKnownFileType = sourcecode.c.objc; path = RLMConstants.m; sourceTree = "<group>"; };
		02E4D695192E3DC40082808D /* RLMObject_Private.h */ = {isa = PBXFileReference; fileEncoding = 4; lastKnownFileType = sourcecode.c.h; path = RLMObject_Private.h; sourceTree = "<group>"; };
		02E4D696192E3DC40082808D /* RLMObject.h */ = {isa = PBXFileReference; fileEncoding = 4; lastKnownFileType = sourcecode.c.h; path = RLMObject.h; sourceTree = "<group>"; };
		02E4D697192E3DC40082808D /* RLMObject.mm */ = {isa = PBXFileReference; fileEncoding = 4; lastKnownFileType = sourcecode.cpp.objcpp; path = RLMObject.mm; sourceTree = "<group>"; };
		02E4D698192E3DC40082808D /* RLMObjectSchema_Private.hpp */ = {isa = PBXFileReference; fileEncoding = 4; lastKnownFileType = sourcecode.cpp.h; path = RLMObjectSchema_Private.hpp; sourceTree = "<group>"; };
		02E4D699192E3DC40082808D /* RLMObjectSchema.h */ = {isa = PBXFileReference; fileEncoding = 4; lastKnownFileType = sourcecode.c.h; path = RLMObjectSchema.h; sourceTree = "<group>"; };
		02E4D69A192E3DC40082808D /* RLMObjectSchema.mm */ = {isa = PBXFileReference; fileEncoding = 4; lastKnownFileType = sourcecode.cpp.objcpp; path = RLMObjectSchema.mm; sourceTree = "<group>"; };
		02E4D69B192E3DC40082808D /* RLMObjectStore.h */ = {isa = PBXFileReference; fileEncoding = 4; lastKnownFileType = sourcecode.c.h; path = RLMObjectStore.h; sourceTree = "<group>"; };
		02E4D69C192E3DC40082808D /* RLMObjectStore.mm */ = {isa = PBXFileReference; fileEncoding = 4; lastKnownFileType = sourcecode.cpp.objcpp; path = RLMObjectStore.mm; sourceTree = "<group>"; };
		02E4D69D192E3DC40082808D /* RLMProperty_Private.h */ = {isa = PBXFileReference; fileEncoding = 4; lastKnownFileType = sourcecode.c.h; path = RLMProperty_Private.h; sourceTree = "<group>"; };
		02E4D69E192E3DC40082808D /* RLMProperty.h */ = {isa = PBXFileReference; fileEncoding = 4; lastKnownFileType = sourcecode.c.h; path = RLMProperty.h; sourceTree = "<group>"; };
		02E4D69F192E3DC40082808D /* RLMProperty.m */ = {isa = PBXFileReference; fileEncoding = 4; lastKnownFileType = sourcecode.c.objc; path = RLMProperty.m; sourceTree = "<group>"; };
		02E4D6A0192E3DC40082808D /* RLMQueryUtil.h */ = {isa = PBXFileReference; fileEncoding = 4; lastKnownFileType = sourcecode.c.h; path = RLMQueryUtil.h; sourceTree = "<group>"; };
		02E4D6A1192E3DC40082808D /* RLMQueryUtil.mm */ = {isa = PBXFileReference; fileEncoding = 4; lastKnownFileType = sourcecode.cpp.objcpp; path = RLMQueryUtil.mm; sourceTree = "<group>"; };
		02E4D6A2192E3DC40082808D /* RLMRealm_Private.hpp */ = {isa = PBXFileReference; fileEncoding = 4; lastKnownFileType = sourcecode.cpp.h; path = RLMRealm_Private.hpp; sourceTree = "<group>"; };
		02E4D6A3192E3DC40082808D /* RLMRealm.h */ = {isa = PBXFileReference; fileEncoding = 4; lastKnownFileType = sourcecode.c.h; path = RLMRealm.h; sourceTree = "<group>"; };
		02E4D6A4192E3DC40082808D /* RLMRealm.mm */ = {isa = PBXFileReference; fileEncoding = 4; lastKnownFileType = sourcecode.cpp.objcpp; lineEnding = 0; path = RLMRealm.mm; sourceTree = "<group>"; xcLanguageSpecificationIdentifier = xcode.lang.objcpp; };
		02E4D6A5192E3DC40082808D /* RLMSchema_Private.h */ = {isa = PBXFileReference; fileEncoding = 4; lastKnownFileType = sourcecode.c.h; path = RLMSchema_Private.h; sourceTree = "<group>"; };
		02E4D6A6192E3DC40082808D /* RLMSchema.h */ = {isa = PBXFileReference; fileEncoding = 4; lastKnownFileType = sourcecode.c.h; path = RLMSchema.h; sourceTree = "<group>"; };
		02E4D6A7192E3DC40082808D /* RLMSchema.mm */ = {isa = PBXFileReference; fileEncoding = 4; lastKnownFileType = sourcecode.cpp.objcpp; path = RLMSchema.mm; sourceTree = "<group>"; };
		02E4D6A8192E3DC40082808D /* RLMUtil.h */ = {isa = PBXFileReference; fileEncoding = 4; lastKnownFileType = sourcecode.c.h; path = RLMUtil.h; sourceTree = "<group>"; };
		02E4D6A9192E3DC40082808D /* RLMUtil.mm */ = {isa = PBXFileReference; fileEncoding = 4; lastKnownFileType = sourcecode.cpp.objcpp; path = RLMUtil.mm; sourceTree = "<group>"; };
		02E4D6E8192E58250082808D /* MixedTests.m */ = {isa = PBXFileReference; fileEncoding = 4; lastKnownFileType = sourcecode.c.objc; path = MixedTests.m; sourceTree = "<group>"; };
		02E4D6EB192E58320082808D /* RLMTestObjects.m */ = {isa = PBXFileReference; fileEncoding = 4; lastKnownFileType = sourcecode.c.objc; path = RLMTestObjects.m; sourceTree = "<group>"; };
		02E4D6EE192E583A0082808D /* RLMTestObjects.h */ = {isa = PBXFileReference; fileEncoding = 4; lastKnownFileType = sourcecode.c.h; path = RLMTestObjects.h; sourceTree = "<group>"; };
		429E395319409432001DC9C1 /* libc++.dylib */ = {isa = PBXFileReference; lastKnownFileType = "compiled.mach-o.dylib"; name = "libc++.dylib"; path = "usr/lib/libc++.dylib"; sourceTree = SDKROOT; };
		429E39551940B204001DC9C1 /* libc++.dylib */ = {isa = PBXFileReference; lastKnownFileType = "compiled.mach-o.dylib"; name = "libc++.dylib"; path = "Platforms/iPhoneOS.platform/Developer/SDKs/iPhoneOS7.1.sdk/usr/lib/libc++.dylib"; sourceTree = DEVELOPER_DIR; };
		4B7ACCD718FDD8E4008B7B95 /* XCTest.framework */ = {isa = PBXFileReference; lastKnownFileType = wrapper.framework; name = XCTest.framework; path = Library/Frameworks/XCTest.framework; sourceTree = DEVELOPER_DIR; };
		4D3F564E1923667700240A75 /* ObjectTests.m */ = {isa = PBXFileReference; fileEncoding = 4; lastKnownFileType = sourcecode.c.objc; path = ObjectTests.m; sourceTree = "<group>"; };
		4D8D90AF192B7FC4004C89AA /* TransactionTests.m */ = {isa = PBXFileReference; fileEncoding = 4; lastKnownFileType = sourcecode.c.objc; path = TransactionTests.m; sourceTree = "<group>"; };
		4DFB045C192F877300F36C59 /* ObjectInterfaceTests.m */ = {isa = PBXFileReference; fileEncoding = 4; lastKnownFileType = sourcecode.c.objc; path = ObjectInterfaceTests.m; sourceTree = "<group>"; };
		4DFB045F192F9DD700F36C59 /* CHANGELOG.md */ = {isa = PBXFileReference; fileEncoding = 4; lastKnownFileType = text; path = CHANGELOG.md; sourceTree = "<group>"; };
		E918909C177B677900653D7A /* Cocoa.framework */ = {isa = PBXFileReference; lastKnownFileType = wrapper.framework; name = Cocoa.framework; path = System/Library/Frameworks/Cocoa.framework; sourceTree = SDKROOT; };
		E918909F177B677900653D7A /* AppKit.framework */ = {isa = PBXFileReference; lastKnownFileType = wrapper.framework; name = AppKit.framework; path = System/Library/Frameworks/AppKit.framework; sourceTree = SDKROOT; };
		E91890A0177B677900653D7A /* CoreData.framework */ = {isa = PBXFileReference; lastKnownFileType = wrapper.framework; name = CoreData.framework; path = System/Library/Frameworks/CoreData.framework; sourceTree = SDKROOT; };
		E91890A1177B677900653D7A /* Foundation.framework */ = {isa = PBXFileReference; lastKnownFileType = wrapper.framework; name = Foundation.framework; path = System/Library/Frameworks/Foundation.framework; sourceTree = SDKROOT; };
/* End PBXFileReference section */

/* Begin PBXFrameworksBuildPhase section */
		02C4145A191DE49600F858D9 /* Frameworks */ = {
			isa = PBXFrameworksBuildPhase;
			buildActionMask = 2147483647;
			files = (
<<<<<<< HEAD
				429E395419409432001DC9C1 /* libc++.dylib in Frameworks */,
=======
				B10CDE811941E4C6001F68C3 /* libstdc++.6.dylib in Frameworks */,
>>>>>>> cfd90405
				02C4145F191DE49600F858D9 /* Cocoa.framework in Frameworks */,
			);
			runOnlyForDeploymentPostprocessing = 0;
		};
		02C4146B191DE49600F858D9 /* Frameworks */ = {
			isa = PBXFrameworksBuildPhase;
			buildActionMask = 2147483647;
			files = (
<<<<<<< HEAD
				025CA43B19403D75005B5C58 /* Realm.framework in Frameworks */,
=======
				025CA43C19404343005B5C58 /* Realm.framework in Frameworks */,
				02C414C2191F3D1500F858D9 /* libstdc++.6.dylib in Frameworks */,
>>>>>>> cfd90405
				02C41470191DE49600F858D9 /* Cocoa.framework in Frameworks */,
				02C4146F191DE49600F858D9 /* XCTest.framework in Frameworks */,
			);
			runOnlyForDeploymentPostprocessing = 0;
		};
		02C415021921B0C300F858D9 /* Frameworks */ = {
			isa = PBXFrameworksBuildPhase;
			buildActionMask = 2147483647;
			files = (
				02C415061921B0C400F858D9 /* Foundation.framework in Frameworks */,
			);
			runOnlyForDeploymentPostprocessing = 0;
		};
		02C4150F1921B0C400F858D9 /* Frameworks */ = {
			isa = PBXFrameworksBuildPhase;
			buildActionMask = 2147483647;
			files = (
				429E39571940B3DC001DC9C1 /* libc++.dylib in Frameworks */,
				02C415131921B0C400F858D9 /* XCTest.framework in Frameworks */,
				02C415151921B0C400F858D9 /* UIKit.framework in Frameworks */,
				02C415141921B0C400F858D9 /* Foundation.framework in Frameworks */,
			);
			runOnlyForDeploymentPostprocessing = 0;
		};
/* End PBXFrameworksBuildPhase section */

/* Begin PBXGroup section */
		02C41460191DE49600F858D9 /* Realm */ = {
			isa = PBXGroup;
			children = (
				02E4D68B192E3DC40082808D /* Realm.h */,
				02E4D68C192E3DC40082808D /* RLMAccessor.h */,
				02E4D68D192E3DC40082808D /* RLMAccessor.mm */,
				02E4D68E192E3DC40082808D /* RLMArray_Private.hpp */,
				02E4D68F192E3DC40082808D /* RLMArray.h */,
				02026D15193E8F6400E4EEF8 /* RLMArray.mm */,
				02026D0E193E8BC900E4EEF8 /* RLMArrayLinkView.mm */,
				02E4D690192E3DC40082808D /* RLMArrayTableView.mm */,
				02E4D692192E3DC40082808D /* RLMArrayAccessors.mm */,
				02E4D693192E3DC40082808D /* RLMConstants.h */,
				02E4D694192E3DC40082808D /* RLMConstants.m */,
				02E4D695192E3DC40082808D /* RLMObject_Private.h */,
				02E4D696192E3DC40082808D /* RLMObject.h */,
				02E4D697192E3DC40082808D /* RLMObject.mm */,
				02E4D698192E3DC40082808D /* RLMObjectSchema_Private.hpp */,
				02E4D699192E3DC40082808D /* RLMObjectSchema.h */,
				02E4D69A192E3DC40082808D /* RLMObjectSchema.mm */,
				02E4D69B192E3DC40082808D /* RLMObjectStore.h */,
				02E4D69C192E3DC40082808D /* RLMObjectStore.mm */,
				02E4D69D192E3DC40082808D /* RLMProperty_Private.h */,
				02E4D69E192E3DC40082808D /* RLMProperty.h */,
				02E4D69F192E3DC40082808D /* RLMProperty.m */,
				02E4D6A0192E3DC40082808D /* RLMQueryUtil.h */,
				02E4D6A1192E3DC40082808D /* RLMQueryUtil.mm */,
				02E4D6A2192E3DC40082808D /* RLMRealm_Private.hpp */,
				02E4D6A3192E3DC40082808D /* RLMRealm.h */,
				02E4D6A4192E3DC40082808D /* RLMRealm.mm */,
				02E4D6A5192E3DC40082808D /* RLMSchema_Private.h */,
				02E4D6A6192E3DC40082808D /* RLMSchema.h */,
				02E4D6A7192E3DC40082808D /* RLMSchema.mm */,
				02E4D6A8192E3DC40082808D /* RLMUtil.h */,
				02E4D6A9192E3DC40082808D /* RLMUtil.mm */,
				02C41461191DE49600F858D9 /* Supporting Files */,
			);
			path = Realm;
			sourceTree = "<group>";
		};
		02C41461191DE49600F858D9 /* Supporting Files */ = {
			isa = PBXGroup;
			children = (
				02C41462191DE49600F858D9 /* Realm-Info.plist */,
				02C41463191DE49600F858D9 /* InfoPlist.strings */,
				02C41466191DE49600F858D9 /* Realm-Prefix.pch */,
				02C415521921BF3C00F858D9 /* Realm-iOS-Prefix.pch */,
			);
			name = "Supporting Files";
			sourceTree = "<group>";
		};
		02C41474191DE49600F858D9 /* RealmTests */ = {
			isa = PBXGroup;
			children = (
				02026CAA19363B5300E4EEF8 /* ArrayTests.m */,
				02CF6578193A3BB200E01CFD /* ArrayPropertyTests.m */,
				02026CB619379EB700E4EEF8 /* DynamicTests.m */,
				02026CAD193662AF00E4EEF8 /* LinkTests.m */,
				02E4D6E8192E58250082808D /* MixedTests.m */,
				4DFB045C192F877300F36C59 /* ObjectInterfaceTests.m */,
				4D3F564E1923667700240A75 /* ObjectTests.m */,
				02C414D71921939D00F858D9 /* QueryTests.m */,
				02C4147A191DE49600F858D9 /* RealmTests.m */,
				4D8D90AF192B7FC4004C89AA /* TransactionTests.m */,
				02C4148E191DE68900F858D9 /* RLMTestCase.h */,
				02C4148F191DE68900F858D9 /* RLMTestCase.m */,
				02E4D6EE192E583A0082808D /* RLMTestObjects.h */,
				02E4D6EB192E58320082808D /* RLMTestObjects.m */,
				02C41490191DE68900F858D9 /* XCTestCase+AsyncTesting.h */,
				02C41491191DE68900F858D9 /* XCTestCase+AsyncTesting.m */,
				02C41475191DE49600F858D9 /* Supporting Files */,
			);
			name = RealmTests;
			path = Realm/Tests;
			sourceTree = "<group>";
		};
		02C41475191DE49600F858D9 /* Supporting Files */ = {
			isa = PBXGroup;
			children = (
				02C41476191DE49600F858D9 /* RealmTests-Info.plist */,
				02C415501921BF2500F858D9 /* Realm-iOSTests-Info.plist */,
				02C41477191DE49600F858D9 /* InfoPlist.strings */,
			);
			name = "Supporting Files";
			sourceTree = "<group>";
		};
		E9189090177B677900653D7A = {
			isa = PBXGroup;
			children = (
				4DFB045F192F9DD700F36C59 /* CHANGELOG.md */,
				02C41460191DE49600F858D9 /* Realm */,
				02C41474191DE49600F858D9 /* RealmTests */,
				E918909B177B677900653D7A /* Frameworks */,
				E918909A177B677900653D7A /* Products */,
			);
			sourceTree = "<group>";
		};
		E918909A177B677900653D7A /* Products */ = {
			isa = PBXGroup;
			children = (
				02C4145E191DE49600F858D9 /* Realm.framework */,
				02C4146E191DE49600F858D9 /* OSX Tests.xctest */,
				02C415051921B0C300F858D9 /* libRealm.a */,
				02C415121921B0C400F858D9 /* iOS Tests.xctest */,
			);
			name = Products;
			sourceTree = "<group>";
		};
		E918909B177B677900653D7A /* Frameworks */ = {
			isa = PBXGroup;
			children = (
				429E39551940B204001DC9C1 /* libc++.dylib */,
				429E395319409432001DC9C1 /* libc++.dylib */,
				02026CC9193CF0BE00E4EEF8 /* Realm.framework */,
				02026D02193E2E1100E4EEF8 /* libtightdb.a */,
				4B7ACCD718FDD8E4008B7B95 /* XCTest.framework */,
				E918909C177B677900653D7A /* Cocoa.framework */,
				02C414DE1921B07200F858D9 /* Foundation.framework */,
				02C414EE1921B07200F858D9 /* UIKit.framework */,
				E918909E177B677900653D7A /* Other Frameworks */,
			);
			name = Frameworks;
			sourceTree = "<group>";
		};
		E918909E177B677900653D7A /* Other Frameworks */ = {
			isa = PBXGroup;
			children = (
				E918909F177B677900653D7A /* AppKit.framework */,
				E91890A0177B677900653D7A /* CoreData.framework */,
				E91890A1177B677900653D7A /* Foundation.framework */,
			);
			name = "Other Frameworks";
			sourceTree = "<group>";
		};
/* End PBXGroup section */

/* Begin PBXHeadersBuildPhase section */
		02C4145B191DE49600F858D9 /* Headers */ = {
			isa = PBXHeadersBuildPhase;
			buildActionMask = 2147483647;
			files = (
				02E4D6C6192E3DC40082808D /* RLMObjectSchema.h in Headers */,
				02E4D6D0192E3DC40082808D /* RLMProperty.h in Headers */,
				02E4D6AC192E3DC40082808D /* RLMAccessor.h in Headers */,
				02E4D6E0192E3DC40082808D /* RLMSchema.h in Headers */,
				02E4D6C0192E3DC40082808D /* RLMObject.h in Headers */,
				02E4D6E4192E3DC40082808D /* RLMUtil.h in Headers */,
				02E4D6CA192E3DC40082808D /* RLMObjectStore.h in Headers */,
				02E4D6D4192E3DC40082808D /* RLMQueryUtil.h in Headers */,
				02E4D6DA192E3DC40082808D /* RLMRealm.h in Headers */,
				02E4D6B2192E3DC40082808D /* RLMArray.h in Headers */,
				02E4D6BA192E3DC40082808D /* RLMConstants.h in Headers */,
				02E4D6AA192E3DC40082808D /* Realm.h in Headers */,
				02E4D6CE192E3DC40082808D /* RLMProperty_Private.h in Headers */,
				02E4D6BE192E3DC40082808D /* RLMObject_Private.h in Headers */,
				02E4D6DE192E3DC40082808D /* RLMSchema_Private.h in Headers */,
				02E4D6B0192E3DC40082808D /* RLMArray_Private.hpp in Headers */,
				02E4D6D8192E3DC40082808D /* RLMRealm_Private.hpp in Headers */,
				02E4D6C4192E3DC40082808D /* RLMObjectSchema_Private.hpp in Headers */,
			);
			runOnlyForDeploymentPostprocessing = 0;
		};
		02C4154A1921BE3F00F858D9 /* Headers */ = {
			isa = PBXHeadersBuildPhase;
			buildActionMask = 2147483647;
			files = (
				02E4D6AB192E3DC40082808D /* Realm.h in Headers */,
				02E4D6DB192E3DC40082808D /* RLMRealm.h in Headers */,
				02E4D6C1192E3DC40082808D /* RLMObject.h in Headers */,
				02E4D6B3192E3DC40082808D /* RLMArray.h in Headers */,
				02E4D6E1192E3DC40082808D /* RLMSchema.h in Headers */,
				02E4D6C7192E3DC40082808D /* RLMObjectSchema.h in Headers */,
				02E4D6D1192E3DC40082808D /* RLMProperty.h in Headers */,
				02E4D6BB192E3DC40082808D /* RLMConstants.h in Headers */,
				02E4D6CF192E3DC40082808D /* RLMProperty_Private.h in Headers */,
				02E4D6DF192E3DC40082808D /* RLMSchema_Private.h in Headers */,
				02E4D6BF192E3DC40082808D /* RLMObject_Private.h in Headers */,
				02E4D6C5192E3DC40082808D /* RLMObjectSchema_Private.hpp in Headers */,
				02E4D6D9192E3DC40082808D /* RLMRealm_Private.hpp in Headers */,
				02E4D6AD192E3DC40082808D /* RLMAccessor.h in Headers */,
				02E4D6D5192E3DC40082808D /* RLMQueryUtil.h in Headers */,
				02E4D6E5192E3DC40082808D /* RLMUtil.h in Headers */,
				02E4D6CB192E3DC40082808D /* RLMObjectStore.h in Headers */,
				02E4D6B1192E3DC40082808D /* RLMArray_Private.hpp in Headers */,
			);
			runOnlyForDeploymentPostprocessing = 0;
		};
/* End PBXHeadersBuildPhase section */

/* Begin PBXNativeTarget section */
		02C4145D191DE49600F858D9 /* OSX Framework */ = {
			isa = PBXNativeTarget;
			buildConfigurationList = 02C4147C191DE49600F858D9 /* Build configuration list for PBXNativeTarget "OSX Framework" */;
			buildPhases = (
				022C8BF61942893D00BCDB9D /* ShellScript */,
				02C41459191DE49600F858D9 /* Sources */,
				02C4145A191DE49600F858D9 /* Frameworks */,
				02C4145B191DE49600F858D9 /* Headers */,
				02C4145C191DE49600F858D9 /* Resources */,
			);
			buildRules = (
			);
			dependencies = (
			);
			name = "OSX Framework";
			productName = Realm;
			productReference = 02C4145E191DE49600F858D9 /* Realm.framework */;
			productType = "com.apple.product-type.framework";
		};
		02C4146D191DE49600F858D9 /* OSX Tests */ = {
			isa = PBXNativeTarget;
			buildConfigurationList = 02C4147F191DE49600F858D9 /* Build configuration list for PBXNativeTarget "OSX Tests" */;
			buildPhases = (
				02C4146A191DE49600F858D9 /* Sources */,
				02C4146B191DE49600F858D9 /* Frameworks */,
				02C4146C191DE49600F858D9 /* Resources */,
			);
			buildRules = (
			);
			dependencies = (
				025CA43A19403D6F005B5C58 /* PBXTargetDependency */,
			);
			name = "OSX Tests";
			productName = RealmTests;
			productReference = 02C4146E191DE49600F858D9 /* OSX Tests.xctest */;
			productType = "com.apple.product-type.bundle.unit-test";
		};
		02C415041921B0C300F858D9 /* iOS Library */ = {
			isa = PBXNativeTarget;
			buildConfigurationList = 02C415211921B0C400F858D9 /* Build configuration list for PBXNativeTarget "iOS Library" */;
			buildPhases = (
				022C8BF719428A8F00BCDB9D /* ShellScript */,
				02C415011921B0C300F858D9 /* Sources */,
				02C415021921B0C300F858D9 /* Frameworks */,
				02C415031921B0C300F858D9 /* CopyFiles */,
				02C4154A1921BE3F00F858D9 /* Headers */,
				02026CC5193CE3D600E4EEF8 /* Build Fat Library */,
			);
			buildRules = (
			);
			dependencies = (
			);
			name = "iOS Library";
			productName = "Realm-iOS";
			productReference = 02C415051921B0C300F858D9 /* libRealm.a */;
			productType = "com.apple.product-type.library.static";
		};
		02C415111921B0C400F858D9 /* iOS Tests */ = {
			isa = PBXNativeTarget;
			buildConfigurationList = 02C415241921B0C400F858D9 /* Build configuration list for PBXNativeTarget "iOS Tests" */;
			buildPhases = (
				02C4150E1921B0C400F858D9 /* Sources */,
				02C4150F1921B0C400F858D9 /* Frameworks */,
				02C415101921B0C400F858D9 /* Resources */,
			);
			buildRules = (
			);
			dependencies = (
				02026CBF193CDA6B00E4EEF8 /* PBXTargetDependency */,
			);
			name = "iOS Tests";
			productName = "Realm-iOSTests";
			productReference = 02C415121921B0C400F858D9 /* iOS Tests.xctest */;
			productType = "com.apple.product-type.bundle.unit-test";
		};
/* End PBXNativeTarget section */

/* Begin PBXProject section */
		E9189091177B677900653D7A /* Project object */ = {
			isa = PBXProject;
			attributes = {
				CLASSPREFIX = RLM;
				LastTestingUpgradeCheck = 0510;
				LastUpgradeCheck = 0510;
				ORGANIZATIONNAME = Realm;
				TargetAttributes = {
					02C4146D191DE49600F858D9 = {
						TestTargetID = 02C4145D191DE49600F858D9;
					};
					02C415111921B0C400F858D9 = {
						TestTargetID = 02C4145D191DE49600F858D9;
					};
				};
			};
			buildConfigurationList = E9189094177B677900653D7A /* Build configuration list for PBXProject "Realm" */;
			compatibilityVersion = "Xcode 3.2";
			developmentRegion = English;
			hasScannedForEncodings = 0;
			knownRegions = (
				en,
			);
			mainGroup = E9189090177B677900653D7A;
			productRefGroup = E918909A177B677900653D7A /* Products */;
			projectDirPath = "";
			projectRoot = "";
			targets = (
				02C4145D191DE49600F858D9 /* OSX Framework */,
				02C4146D191DE49600F858D9 /* OSX Tests */,
				02C415041921B0C300F858D9 /* iOS Library */,
				421A99481933646F00F5E4D4 /* iOS Framework */,
				02C415111921B0C400F858D9 /* iOS Tests */,
			);
		};
/* End PBXProject section */

/* Begin PBXResourcesBuildPhase section */
		02C4145C191DE49600F858D9 /* Resources */ = {
			isa = PBXResourcesBuildPhase;
			buildActionMask = 2147483647;
			files = (
				02C41465191DE49600F858D9 /* InfoPlist.strings in Resources */,
				4DFB0460192F9DD700F36C59 /* CHANGELOG.md in Resources */,
			);
			runOnlyForDeploymentPostprocessing = 0;
		};
		02C4146C191DE49600F858D9 /* Resources */ = {
			isa = PBXResourcesBuildPhase;
			buildActionMask = 2147483647;
			files = (
				02C41479191DE49600F858D9 /* InfoPlist.strings in Resources */,
			);
			runOnlyForDeploymentPostprocessing = 0;
		};
		02C415101921B0C400F858D9 /* Resources */ = {
			isa = PBXResourcesBuildPhase;
			buildActionMask = 2147483647;
			files = (
			);
			runOnlyForDeploymentPostprocessing = 0;
		};
/* End PBXResourcesBuildPhase section */

/* Begin PBXShellScriptBuildPhase section */
		02026CC5193CE3D600E4EEF8 /* Build Fat Library */ = {
			isa = PBXShellScriptBuildPhase;
			buildActionMask = 2147483647;
			files = (
			);
			inputPaths = (
				"${BUILT_PRODUCTS_DIR}/libRealm.a",
				"${SF_OTHER_BUILT_PRODUCTS_DIR}/libRealm.a",
			);
			name = "Build Fat Library";
			outputPaths = (
				"${BUILD_DIR}/${CONFIGURATION}/libRealm-combined.a",
			);
			runOnlyForDeploymentPostprocessing = 0;
			shellPath = "/bin/sh scripts/build-fat.sh";
			shellScript = "";
		};
		022C8BF61942893D00BCDB9D /* ShellScript */ = {
			isa = PBXShellScriptBuildPhase;
			buildActionMask = 2147483647;
			files = (
			);
			inputPaths = (
			);
			outputPaths = (
			);
			runOnlyForDeploymentPostprocessing = 0;
			shellPath = /bin/sh;
			shellScript = "sh scripts/download-ios-core.sh";
		};
		022C8BF719428A8F00BCDB9D /* ShellScript */ = {
			isa = PBXShellScriptBuildPhase;
			buildActionMask = 2147483647;
			files = (
			);
			inputPaths = (
			);
			outputPaths = (
			);
			runOnlyForDeploymentPostprocessing = 0;
			shellPath = /bin/sh;
			shellScript = "sh scripts/download-ios-core.sh";
		};
		421A994E1933648E00F5E4D4 /* Build Framework */ = {
			isa = PBXShellScriptBuildPhase;
			buildActionMask = 2147483647;
			files = (
			);
			inputPaths = (
				"${BUILD_DIR}/${CONFIGURATION}/libRealm-combined.a",
			);
			name = "Build Framework";
			outputPaths = (
				"${SRCROOT}/build/${CONFIGURATION}/${PRODUCT_NAME}.framework",
			);
			runOnlyForDeploymentPostprocessing = 0;
			shellPath = "/bin/sh scripts/build-framework.sh";
			shellScript = "";
		};
/* End PBXShellScriptBuildPhase section */

/* Begin PBXSourcesBuildPhase section */
		02C41459191DE49600F858D9 /* Sources */ = {
			isa = PBXSourcesBuildPhase;
			buildActionMask = 2147483647;
			files = (
				022C8BE9194237BE00BCDB9D /* RLMArray.mm in Sources */,
				022C8BEA194237BE00BCDB9D /* RLMArrayLinkView.mm in Sources */,
				02E4D6D2192E3DC40082808D /* RLMProperty.m in Sources */,
				02E4D6C2192E3DC40082808D /* RLMObject.mm in Sources */,
				02E4D6C8192E3DC40082808D /* RLMObjectSchema.mm in Sources */,
				02E4D6AE192E3DC40082808D /* RLMAccessor.mm in Sources */,
				02E4D6BC192E3DC40082808D /* RLMConstants.m in Sources */,
				02E4D6DC192E3DC40082808D /* RLMRealm.mm in Sources */,
				02E4D6D6192E3DC40082808D /* RLMQueryUtil.mm in Sources */,
				02E4D6CC192E3DC40082808D /* RLMObjectStore.mm in Sources */,
				02E4D6E2192E3DC40082808D /* RLMSchema.mm in Sources */,
				02E4D6B8192E3DC40082808D /* RLMArrayAccessors.mm in Sources */,
				02E4D6B4192E3DC40082808D /* RLMArrayTableView.mm in Sources */,
				02E4D6E6192E3DC40082808D /* RLMUtil.mm in Sources */,
			);
			runOnlyForDeploymentPostprocessing = 0;
		};
		02C4146A191DE49600F858D9 /* Sources */ = {
			isa = PBXSourcesBuildPhase;
			buildActionMask = 2147483647;
			files = (
				022C8BED194254FA00BCDB9D /* ArrayPropertyTests.m in Sources */,
				02026CB919379F6800E4EEF8 /* DynamicTests.m in Sources */,
				4D8D90B2192B825E004C89AA /* TransactionTests.m in Sources */,
				4D3F56501923668700240A75 /* ObjectTests.m in Sources */,
				02E4D6E9192E58250082808D /* MixedTests.m in Sources */,
				02026CAB19363B5300E4EEF8 /* ArrayTests.m in Sources */,
				02C414D81921939D00F858D9 /* QueryTests.m in Sources */,
				02026CAE193662AF00E4EEF8 /* LinkTests.m in Sources */,
				02E4D6EC192E58320082808D /* RLMTestObjects.m in Sources */,
				02C4147B191DE49600F858D9 /* RealmTests.m in Sources */,
				02C41493191DE68900F858D9 /* XCTestCase+AsyncTesting.m in Sources */,
				4DFB045D192F877300F36C59 /* ObjectInterfaceTests.m in Sources */,
				02C41492191DE68900F858D9 /* RLMTestCase.m in Sources */,
			);
			runOnlyForDeploymentPostprocessing = 0;
		};
		02C415011921B0C300F858D9 /* Sources */ = {
			isa = PBXSourcesBuildPhase;
			buildActionMask = 2147483647;
			files = (
				022C8BEB194237C400BCDB9D /* RLMArray.mm in Sources */,
				022C8BEC194237C400BCDB9D /* RLMArrayLinkView.mm in Sources */,
				02E4D6D3192E3DC40082808D /* RLMProperty.m in Sources */,
				02E4D6C3192E3DC40082808D /* RLMObject.mm in Sources */,
				02E4D6C9192E3DC40082808D /* RLMObjectSchema.mm in Sources */,
				02E4D6AF192E3DC40082808D /* RLMAccessor.mm in Sources */,
				02E4D6BD192E3DC40082808D /* RLMConstants.m in Sources */,
				02E4D6DD192E3DC40082808D /* RLMRealm.mm in Sources */,
				02E4D6D7192E3DC40082808D /* RLMQueryUtil.mm in Sources */,
				02E4D6CD192E3DC40082808D /* RLMObjectStore.mm in Sources */,
				02E4D6E3192E3DC40082808D /* RLMSchema.mm in Sources */,
				02E4D6B9192E3DC40082808D /* RLMArrayAccessors.mm in Sources */,
				02E4D6B5192E3DC40082808D /* RLMArrayTableView.mm in Sources */,
				02E4D6E7192E3DC40082808D /* RLMUtil.mm in Sources */,
			);
			runOnlyForDeploymentPostprocessing = 0;
		};
		02C4150E1921B0C400F858D9 /* Sources */ = {
			isa = PBXSourcesBuildPhase;
			buildActionMask = 2147483647;
			files = (
				022C8BEE1942550000BCDB9D /* ArrayPropertyTests.m in Sources */,
				02026CBA19379F6E00E4EEF8 /* DynamicTests.m in Sources */,
				4D3F56511923668700240A75 /* ObjectTests.m in Sources */,
				02E4D6EA192E58250082808D /* MixedTests.m in Sources */,
				02C415431921B4FE00F858D9 /* RLMTestCase.m in Sources */,
				02026CAC19363B5300E4EEF8 /* ArrayTests.m in Sources */,
				02E4D6ED192E58320082808D /* RLMTestObjects.m in Sources */,
				02026CAF193662AF00E4EEF8 /* LinkTests.m in Sources */,
				02C415441921B50000F858D9 /* XCTestCase+AsyncTesting.m in Sources */,
				02C4153E1921B25000F858D9 /* QueryTests.m in Sources */,
				4D8D90B1192B80F0004C89AA /* TransactionTests.m in Sources */,
				4DFB045E192F877300F36C59 /* ObjectInterfaceTests.m in Sources */,
				02C4153F1921B25000F858D9 /* RealmTests.m in Sources */,
			);
			runOnlyForDeploymentPostprocessing = 0;
		};
/* End PBXSourcesBuildPhase section */

/* Begin PBXTargetDependency section */
		02026CBF193CDA6B00E4EEF8 /* PBXTargetDependency */ = {
			isa = PBXTargetDependency;
			target = 421A99481933646F00F5E4D4 /* iOS Framework */;
			targetProxy = 02026CBE193CDA6B00E4EEF8 /* PBXContainerItemProxy */;
		};
		02026CC1193CDA6E00E4EEF8 /* PBXTargetDependency */ = {
			isa = PBXTargetDependency;
			target = 02C415041921B0C300F858D9 /* iOS Library */;
			targetProxy = 02026CC0193CDA6E00E4EEF8 /* PBXContainerItemProxy */;
		};
		025CA43A19403D6F005B5C58 /* PBXTargetDependency */ = {
			isa = PBXTargetDependency;
			target = 02C4145D191DE49600F858D9 /* OSX Framework */;
			targetProxy = 025CA43919403D6F005B5C58 /* PBXContainerItemProxy */;
		};
/* End PBXTargetDependency section */

/* Begin PBXVariantGroup section */
		02C41463191DE49600F858D9 /* InfoPlist.strings */ = {
			isa = PBXVariantGroup;
			children = (
				02C41464191DE49600F858D9 /* en */,
			);
			name = InfoPlist.strings;
			sourceTree = "<group>";
		};
		02C41477191DE49600F858D9 /* InfoPlist.strings */ = {
			isa = PBXVariantGroup;
			children = (
				02C41478191DE49600F858D9 /* en */,
			);
			name = InfoPlist.strings;
			sourceTree = "<group>";
		};
/* End PBXVariantGroup section */

/* Begin XCBuildConfiguration section */
		02C4147D191DE49600F858D9 /* Debug */ = {
			isa = XCBuildConfiguration;
			buildSettings = {
				CLANG_CXX_LANGUAGE_STANDARD = "gnu++0x";
				CLANG_CXX_LIBRARY = "libc++";
				CLANG_ENABLE_MODULES = YES;
				CLANG_WARN_BOOL_CONVERSION = YES;
				CLANG_WARN_DIRECT_OBJC_ISA_USAGE = YES_ERROR;
				CLANG_WARN_OBJC_ROOT_CLASS = YES_ERROR;
				COMBINE_HIDPI_IMAGES = YES;
				CONFIGURATION_BUILD_DIR = "$(BUILD_DIR)/$(CONFIGURATION)$(EFFECTIVE_PLATFORM_NAME)";
				DYLIB_COMPATIBILITY_VERSION = 1;
				DYLIB_CURRENT_VERSION = 1;
				FRAMEWORK_VERSION = A;
				GCC_C_LANGUAGE_STANDARD = gnu99;
				GCC_GENERATE_TEST_COVERAGE_FILES = NO;
				GCC_PRECOMPILE_PREFIX_HEADER = YES;
				GCC_PREFIX_HEADER = "Realm/Realm-Prefix.pch";
				GCC_PREPROCESSOR_DEFINITIONS = "$(inherited)";
				GCC_WARN_ABOUT_RETURN_TYPE = YES_ERROR;
				GCC_WARN_PEDANTIC = NO;
				GCC_WARN_UNDECLARED_SELECTOR = YES;
				GCC_WARN_UNINITIALIZED_AUTOS = YES_AGGRESSIVE;
				GCC_WARN_UNUSED_FUNCTION = YES;
				INFOPLIST_FILE = "Realm/Realm-Info.plist";
				LIBRARY_SEARCH_PATHS = "$(inherited)";
				MACOSX_DEPLOYMENT_TARGET = 10.8;
				OTHER_LDFLAGS = "-ltightdb-dbg";
				PRIVATE_HEADERS_FOLDER_PATH = "$(BUILD_DIR)/$(CONFIGURATION)/OSX/$(PRODUCT_NAME).framework/PrivateHeaders";
				PRODUCT_NAME = Realm;
				PUBLIC_HEADERS_FOLDER_PATH = "$(BUILD_DIR)/$(CONFIGURATION)/OSX/$(PRODUCT_NAME).framework/Versions/$(FRAMEWORK_VERSION)/Headers";
				SDKROOT = macosx;
				STRIP_INSTALLED_PRODUCT = YES;
				WRAPPER_EXTENSION = framework;
			};
			name = Debug;
		};
		02C4147E191DE49600F858D9 /* Release */ = {
			isa = XCBuildConfiguration;
			buildSettings = {
				CLANG_CXX_LANGUAGE_STANDARD = "gnu++0x";
				CLANG_CXX_LIBRARY = "libc++";
				CLANG_ENABLE_MODULES = YES;
				CLANG_WARN_BOOL_CONVERSION = YES;
				CLANG_WARN_DIRECT_OBJC_ISA_USAGE = YES_ERROR;
				CLANG_WARN_OBJC_ROOT_CLASS = YES_ERROR;
				COMBINE_HIDPI_IMAGES = YES;
				CONFIGURATION_BUILD_DIR = "$(BUILD_DIR)/$(CONFIGURATION)$(EFFECTIVE_PLATFORM_NAME)";
				DYLIB_COMPATIBILITY_VERSION = 1;
				DYLIB_CURRENT_VERSION = 1;
				ENABLE_NS_ASSERTIONS = NO;
				FRAMEWORK_VERSION = A;
				GCC_C_LANGUAGE_STANDARD = gnu99;
				GCC_GENERATE_TEST_COVERAGE_FILES = NO;
				GCC_PRECOMPILE_PREFIX_HEADER = YES;
				GCC_PREFIX_HEADER = "Realm/Realm-Prefix.pch";
				GCC_WARN_ABOUT_RETURN_TYPE = YES_ERROR;
				GCC_WARN_PEDANTIC = NO;
				GCC_WARN_UNDECLARED_SELECTOR = YES;
				GCC_WARN_UNINITIALIZED_AUTOS = YES_AGGRESSIVE;
				GCC_WARN_UNUSED_FUNCTION = YES;
				INFOPLIST_FILE = "Realm/Realm-Info.plist";
				LIBRARY_SEARCH_PATHS = "$(inherited)";
				MACOSX_DEPLOYMENT_TARGET = 10.8;
				OTHER_LDFLAGS = "-ltightdb";
				PRIVATE_HEADERS_FOLDER_PATH = "$(BUILD_DIR)/$(CONFIGURATION)/OSX/$(PRODUCT_NAME).framework/PrivateHeaders";
				PRODUCT_NAME = Realm;
				PUBLIC_HEADERS_FOLDER_PATH = "$(BUILD_DIR)/$(CONFIGURATION)/OSX/$(PRODUCT_NAME).framework/Versions/$(FRAMEWORK_VERSION)/Headers";
				SDKROOT = macosx;
				STRIP_INSTALLED_PRODUCT = YES;
				WRAPPER_EXTENSION = framework;
			};
			name = Release;
		};
		02C41480191DE49600F858D9 /* Debug */ = {
			isa = XCBuildConfiguration;
			buildSettings = {
				BUNDLE_LOADER = "";
				CLANG_CXX_LANGUAGE_STANDARD = "gnu++0x";
				CLANG_CXX_LIBRARY = "libstdc++";
				CLANG_ENABLE_MODULES = YES;
				CLANG_WARN_BOOL_CONVERSION = YES;
				CLANG_WARN_DIRECT_OBJC_ISA_USAGE = YES_ERROR;
				CLANG_WARN_OBJC_ROOT_CLASS = YES_ERROR;
				COMBINE_HIDPI_IMAGES = YES;
				FRAMEWORK_SEARCH_PATHS = (
					"$(DEVELOPER_FRAMEWORKS_DIR)",
					"$(inherited)",
				);
				GCC_C_LANGUAGE_STANDARD = gnu99;
				GCC_GENERATE_TEST_COVERAGE_FILES = YES;
				GCC_PRECOMPILE_PREFIX_HEADER = YES;
				GCC_PREFIX_HEADER = "Realm/Realm-Prefix.pch";
				GCC_PREPROCESSOR_DEFINITIONS = (
					"DEBUG=1",
					"$(inherited)",
				);
				GCC_WARN_ABOUT_RETURN_TYPE = YES_ERROR;
				GCC_WARN_UNDECLARED_SELECTOR = YES;
				GCC_WARN_UNINITIALIZED_AUTOS = YES_AGGRESSIVE;
				GCC_WARN_UNUSED_FUNCTION = YES;
				HEADER_SEARCH_PATHS = "";
				INFOPLIST_FILE = "Realm/Tests/RealmTests-Info.plist";
				MACOSX_DEPLOYMENT_TARGET = 10.8;
				OTHER_CFLAGS = "-Wall";
				OTHER_LDFLAGS = "";
				PRODUCT_NAME = "$(TARGET_NAME)";
				SDKROOT = macosx;
				TEST_HOST = "$(BUNDLE_LOADER)";
				WRAPPER_EXTENSION = xctest;
			};
			name = Debug;
		};
		02C41481191DE49600F858D9 /* Release */ = {
			isa = XCBuildConfiguration;
			buildSettings = {
				BUNDLE_LOADER = "";
				CLANG_CXX_LANGUAGE_STANDARD = "gnu++0x";
				CLANG_CXX_LIBRARY = "libstdc++";
				CLANG_ENABLE_MODULES = YES;
				CLANG_WARN_BOOL_CONVERSION = YES;
				CLANG_WARN_DIRECT_OBJC_ISA_USAGE = YES_ERROR;
				CLANG_WARN_OBJC_ROOT_CLASS = YES_ERROR;
				COMBINE_HIDPI_IMAGES = YES;
				ENABLE_NS_ASSERTIONS = NO;
				FRAMEWORK_SEARCH_PATHS = (
					"$(DEVELOPER_FRAMEWORKS_DIR)",
					"$(inherited)",
				);
				GCC_C_LANGUAGE_STANDARD = gnu99;
				GCC_GENERATE_TEST_COVERAGE_FILES = YES;
				GCC_PRECOMPILE_PREFIX_HEADER = YES;
				GCC_PREFIX_HEADER = "Realm/Realm-Prefix.pch";
				GCC_WARN_ABOUT_RETURN_TYPE = YES_ERROR;
				GCC_WARN_UNDECLARED_SELECTOR = YES;
				GCC_WARN_UNINITIALIZED_AUTOS = YES_AGGRESSIVE;
				GCC_WARN_UNUSED_FUNCTION = YES;
				HEADER_SEARCH_PATHS = "";
				INFOPLIST_FILE = "Realm/Tests/RealmTests-Info.plist";
				MACOSX_DEPLOYMENT_TARGET = 10.8;
				OTHER_CFLAGS = "-Wall";
				OTHER_LDFLAGS = "";
				PRODUCT_NAME = "$(TARGET_NAME)";
				SDKROOT = macosx;
				TEST_HOST = "$(BUNDLE_LOADER)";
				WRAPPER_EXTENSION = xctest;
			};
			name = Release;
		};
		02C415221921B0C400F858D9 /* Debug */ = {
			isa = XCBuildConfiguration;
			buildSettings = {
				CLANG_CXX_LANGUAGE_STANDARD = "gnu++0x";
				CLANG_CXX_LIBRARY = "libc++";
				CLANG_ENABLE_MODULES = YES;
				CLANG_WARN_BOOL_CONVERSION = YES;
				CLANG_WARN_DIRECT_OBJC_ISA_USAGE = YES_ERROR;
				CLANG_WARN_OBJC_ROOT_CLASS = YES_ERROR;
				DSTROOT = /tmp/Realm_iOS.dst;
				FRAMEWORK_SEARCH_PATHS = "";
				GCC_C_LANGUAGE_STANDARD = gnu99;
				GCC_PRECOMPILE_PREFIX_HEADER = YES;
				GCC_PREFIX_HEADER = "Realm/Realm-iOS-Prefix.pch";
				GCC_PREPROCESSOR_DEFINITIONS = (
					"DEBUG=1",
					"$(inherited)",
				);
				GCC_WARN_ABOUT_RETURN_TYPE = YES_ERROR;
				GCC_WARN_UNDECLARED_SELECTOR = YES;
				GCC_WARN_UNINITIALIZED_AUTOS = YES_AGGRESSIVE;
				GCC_WARN_UNUSED_FUNCTION = YES;
				HEADER_SEARCH_PATHS = "$(SRCROOT)/core/include";
				INFOPLIST_FILE = "";
				IPHONEOS_DEPLOYMENT_TARGET = 7.1;
				LIBRARY_SEARCH_PATHS = "$(SRCROOT)/core";
				OTHER_LDFLAGS = "-ObjC";
				PRODUCT_NAME = Realm;
				PUBLIC_HEADERS_FOLDER_PATH = "include/$(PROJECT_NAME)";
				REALM_CORE_LIB = "$(inherited)";
				SDKROOT = iphoneos;
				SKIP_INSTALL = YES;
			};
			name = Debug;
		};
		02C415231921B0C400F858D9 /* Release */ = {
			isa = XCBuildConfiguration;
			buildSettings = {
				CLANG_CXX_LANGUAGE_STANDARD = "gnu++0x";
				CLANG_CXX_LIBRARY = "libc++";
				CLANG_ENABLE_MODULES = YES;
				CLANG_WARN_BOOL_CONVERSION = YES;
				CLANG_WARN_DIRECT_OBJC_ISA_USAGE = YES_ERROR;
				CLANG_WARN_OBJC_ROOT_CLASS = YES_ERROR;
				DSTROOT = /tmp/Realm_iOS.dst;
				ENABLE_NS_ASSERTIONS = NO;
				FRAMEWORK_SEARCH_PATHS = "";
				GCC_C_LANGUAGE_STANDARD = gnu99;
				GCC_PRECOMPILE_PREFIX_HEADER = YES;
				GCC_PREFIX_HEADER = "Realm/Realm-iOS-Prefix.pch";
				GCC_WARN_ABOUT_RETURN_TYPE = YES_ERROR;
				GCC_WARN_UNDECLARED_SELECTOR = YES;
				GCC_WARN_UNINITIALIZED_AUTOS = YES_AGGRESSIVE;
				GCC_WARN_UNUSED_FUNCTION = YES;
				HEADER_SEARCH_PATHS = "$(SRCROOT)/core/include";
				INFOPLIST_FILE = "";
				IPHONEOS_DEPLOYMENT_TARGET = 7.1;
				LIBRARY_SEARCH_PATHS = "$(SRCROOT)/core";
				OTHER_LDFLAGS = "-ObjC";
				PRODUCT_NAME = Realm;
				PUBLIC_HEADERS_FOLDER_PATH = "include/$(PROJECT_NAME)";
				REALM_CORE_LIB = "$(inherited)";
				SDKROOT = iphoneos;
				SKIP_INSTALL = YES;
				VALIDATE_PRODUCT = YES;
			};
			name = Release;
		};
		02C415251921B0C400F858D9 /* Debug */ = {
			isa = XCBuildConfiguration;
			buildSettings = {
				BUNDLE_LOADER = "";
				CLANG_CXX_LANGUAGE_STANDARD = "gnu++0x";
				CLANG_CXX_LIBRARY = "libc++";
				CLANG_ENABLE_MODULES = YES;
				CLANG_WARN_BOOL_CONVERSION = YES;
				CLANG_WARN_DIRECT_OBJC_ISA_USAGE = YES_ERROR;
				CLANG_WARN_OBJC_ROOT_CLASS = YES_ERROR;
				FRAMEWORK_SEARCH_PATHS = (
					"$(SDKROOT)/Developer/Library/Frameworks",
					"${SRCROOT}/build/${CONFIGURATION}",
				);
				GCC_C_LANGUAGE_STANDARD = gnu99;
				GCC_PRECOMPILE_PREFIX_HEADER = YES;
				GCC_PREFIX_HEADER = "Realm/Realm-iOS-Prefix.pch";
				GCC_PREPROCESSOR_DEFINITIONS = (
					"DEBUG=1",
					"$(inherited)",
				);
				GCC_WARN_ABOUT_RETURN_TYPE = YES_ERROR;
				GCC_WARN_UNDECLARED_SELECTOR = YES;
				GCC_WARN_UNINITIALIZED_AUTOS = YES_AGGRESSIVE;
				GCC_WARN_UNUSED_FUNCTION = YES;
				HEADER_SEARCH_PATHS = "";
				INFOPLIST_FILE = "Realm/Tests/Realm-iOSTests-Info.plist";
				IPHONEOS_DEPLOYMENT_TARGET = 7.1;
				LIBRARY_SEARCH_PATHS = "$(SRCROOT)/core";
				OTHER_CFLAGS = "-Wall";
				OTHER_LDFLAGS = (
					"-framework",
					Realm,
				);
				PRODUCT_NAME = "$(TARGET_NAME)";
				SDKROOT = iphoneos;
				TEST_HOST = "$(BUNDLE_LOADER)";
				WRAPPER_EXTENSION = xctest;
			};
			name = Debug;
		};
		02C415261921B0C400F858D9 /* Release */ = {
			isa = XCBuildConfiguration;
			buildSettings = {
				BUNDLE_LOADER = "";
				CLANG_CXX_LANGUAGE_STANDARD = "gnu++0x";
				CLANG_CXX_LIBRARY = "libc++";
				CLANG_ENABLE_MODULES = YES;
				CLANG_WARN_BOOL_CONVERSION = YES;
				CLANG_WARN_DIRECT_OBJC_ISA_USAGE = YES_ERROR;
				CLANG_WARN_OBJC_ROOT_CLASS = YES_ERROR;
				ENABLE_NS_ASSERTIONS = NO;
				FRAMEWORK_SEARCH_PATHS = (
					"$(SDKROOT)/Developer/Library/Frameworks",
					"${SRCROOT}/build/${CONFIGURATION}",
				);
				GCC_C_LANGUAGE_STANDARD = gnu99;
				GCC_PRECOMPILE_PREFIX_HEADER = YES;
				GCC_PREFIX_HEADER = "Realm/Realm-iOS-Prefix.pch";
				GCC_WARN_ABOUT_RETURN_TYPE = YES_ERROR;
				GCC_WARN_UNDECLARED_SELECTOR = YES;
				GCC_WARN_UNINITIALIZED_AUTOS = YES_AGGRESSIVE;
				GCC_WARN_UNUSED_FUNCTION = YES;
				HEADER_SEARCH_PATHS = "";
				INFOPLIST_FILE = "Realm/Tests/Realm-iOSTests-Info.plist";
				IPHONEOS_DEPLOYMENT_TARGET = 7.1;
				LIBRARY_SEARCH_PATHS = "$(SRCROOT)/core";
				OTHER_CFLAGS = "-Wall";
				OTHER_LDFLAGS = (
					"-framework",
					Realm,
				);
				PRODUCT_NAME = "$(TARGET_NAME)";
				SDKROOT = iphoneos;
				TEST_HOST = "$(BUNDLE_LOADER)";
				VALIDATE_PRODUCT = YES;
				WRAPPER_EXTENSION = xctest;
			};
			name = Release;
		};
		421A994A1933646F00F5E4D4 /* Debug */ = {
			isa = XCBuildConfiguration;
			buildSettings = {
				PRODUCT_NAME = Realm;
				SDKROOT = iphoneos;
			};
			name = Debug;
		};
		421A994B1933646F00F5E4D4 /* Release */ = {
			isa = XCBuildConfiguration;
			buildSettings = {
				PRODUCT_NAME = Realm;
				SDKROOT = iphoneos;
			};
			name = Release;
		};
		E91890BD177B677900653D7A /* Debug */ = {
			isa = XCBuildConfiguration;
			buildSettings = {
				ALWAYS_SEARCH_USER_PATHS = NO;
				CLANG_CXX_LANGUAGE_STANDARD = "compiler-default";
				CLANG_CXX_LIBRARY = "compiler-default";
				CLANG_ENABLE_OBJC_ARC = YES;
				CLANG_WARN_CONSTANT_CONVERSION = YES;
				CLANG_WARN_EMPTY_BODY = YES;
				CLANG_WARN_ENUM_CONVERSION = YES;
				CLANG_WARN_INT_CONVERSION = YES;
				CLANG_WARN__DUPLICATE_METHOD_MATCH = YES;
				CONFIGURATION_BUILD_DIR = "$(BUILD_DIR)/$(CONFIGURATION)$(EFFECTIVE_PLATFORM_NAME)";
				COPY_PHASE_STRIP = NO;
				DYLIB_COMPATIBILITY_VERSION = "";
				DYLIB_CURRENT_VERSION = "";
				FRAMEWORK_SEARCH_PATHS = "";
				GCC_C_LANGUAGE_STANDARD = gnu11;
				GCC_DYNAMIC_NO_PIC = NO;
				GCC_ENABLE_OBJC_EXCEPTIONS = YES;
				GCC_OPTIMIZATION_LEVEL = 0;
				GCC_PREPROCESSOR_DEFINITIONS = (
					"TIGHTDB_MAX_LIST_SIZE=4",
					"DEBUG=1",
					TIGHTDB_DEBUG,
					TIGHTDB_HAVE_CONFIG,
				);
				GCC_SYMBOLS_PRIVATE_EXTERN = NO;
				GCC_WARN_64_TO_32_BIT_CONVERSION = YES;
				GCC_WARN_ABOUT_RETURN_TYPE = YES;
				GCC_WARN_UNINITIALIZED_AUTOS = YES;
				GCC_WARN_UNUSED_VARIABLE = YES;
				HEADER_SEARCH_PATHS = "$(SRCROOT)/core/include";
				LIBRARY_SEARCH_PATHS = "$(SRCROOT)/core";
				MACOSX_DEPLOYMENT_TARGET = "";
				ONLY_ACTIVE_ARCH = NO;
				OTHER_CFLAGS = (
					"-Wall",
					"-Wextra",
				);
				OTHER_CPLUSPLUSFLAGS = "$(OTHER_CFLAGS)";
				OTHER_LDFLAGS = "";
				REALM_CORE_LIB = "";
				SDKROOT = "";
			};
			name = Debug;
		};
		E91890BE177B677900653D7A /* Release */ = {
			isa = XCBuildConfiguration;
			buildSettings = {
				ALWAYS_SEARCH_USER_PATHS = NO;
				CLANG_CXX_LANGUAGE_STANDARD = "compiler-default";
				CLANG_CXX_LIBRARY = "compiler-default";
				CLANG_ENABLE_OBJC_ARC = YES;
				CLANG_WARN_CONSTANT_CONVERSION = YES;
				CLANG_WARN_EMPTY_BODY = YES;
				CLANG_WARN_ENUM_CONVERSION = YES;
				CLANG_WARN_INT_CONVERSION = YES;
				CLANG_WARN__DUPLICATE_METHOD_MATCH = YES;
				CONFIGURATION_BUILD_DIR = "$(BUILD_DIR)/$(CONFIGURATION)$(EFFECTIVE_PLATFORM_NAME)";
				COPY_PHASE_STRIP = YES;
				DEBUG_INFORMATION_FORMAT = "dwarf-with-dsym";
				DYLIB_COMPATIBILITY_VERSION = "";
				DYLIB_CURRENT_VERSION = "";
				FRAMEWORK_SEARCH_PATHS = "";
				GCC_C_LANGUAGE_STANDARD = gnu11;
				GCC_ENABLE_OBJC_EXCEPTIONS = YES;
				GCC_PREPROCESSOR_DEFINITIONS = TIGHTDB_HAVE_CONFIG;
				GCC_WARN_64_TO_32_BIT_CONVERSION = YES;
				GCC_WARN_ABOUT_RETURN_TYPE = YES;
				GCC_WARN_UNINITIALIZED_AUTOS = YES;
				GCC_WARN_UNUSED_VARIABLE = YES;
				HEADER_SEARCH_PATHS = "$(SRCROOT)/core/include";
				LIBRARY_SEARCH_PATHS = "$(SRCROOT)/core";
				MACOSX_DEPLOYMENT_TARGET = "";
				ONLY_ACTIVE_ARCH = NO;
				OTHER_CFLAGS = (
					"-Wall",
					"-Wextra",
				);
				OTHER_CPLUSPLUSFLAGS = "$(OTHER_CFLAGS)";
				OTHER_LDFLAGS = "";
				REALM_CORE_LIB = "";
				SDKROOT = "";
			};
			name = Release;
		};
/* End XCBuildConfiguration section */

/* Begin XCConfigurationList section */
		02C4147C191DE49600F858D9 /* Build configuration list for PBXNativeTarget "OSX Framework" */ = {
			isa = XCConfigurationList;
			buildConfigurations = (
				02C4147D191DE49600F858D9 /* Debug */,
				02C4147E191DE49600F858D9 /* Release */,
			);
			defaultConfigurationIsVisible = 0;
			defaultConfigurationName = Release;
		};
		02C4147F191DE49600F858D9 /* Build configuration list for PBXNativeTarget "OSX Tests" */ = {
			isa = XCConfigurationList;
			buildConfigurations = (
				02C41480191DE49600F858D9 /* Debug */,
				02C41481191DE49600F858D9 /* Release */,
			);
			defaultConfigurationIsVisible = 0;
			defaultConfigurationName = Release;
		};
		02C415211921B0C400F858D9 /* Build configuration list for PBXNativeTarget "iOS Library" */ = {
			isa = XCConfigurationList;
			buildConfigurations = (
				02C415221921B0C400F858D9 /* Debug */,
				02C415231921B0C400F858D9 /* Release */,
			);
			defaultConfigurationIsVisible = 0;
			defaultConfigurationName = Release;
		};
		02C415241921B0C400F858D9 /* Build configuration list for PBXNativeTarget "iOS Tests" */ = {
			isa = XCConfigurationList;
			buildConfigurations = (
				02C415251921B0C400F858D9 /* Debug */,
				02C415261921B0C400F858D9 /* Release */,
			);
			defaultConfigurationIsVisible = 0;
			defaultConfigurationName = Release;
		};
		421A99491933646F00F5E4D4 /* Build configuration list for PBXAggregateTarget "iOS Framework" */ = {
			isa = XCConfigurationList;
			buildConfigurations = (
				421A994A1933646F00F5E4D4 /* Debug */,
				421A994B1933646F00F5E4D4 /* Release */,
			);
			defaultConfigurationIsVisible = 0;
			defaultConfigurationName = Release;
		};
		E9189094177B677900653D7A /* Build configuration list for PBXProject "Realm" */ = {
			isa = XCConfigurationList;
			buildConfigurations = (
				E91890BD177B677900653D7A /* Debug */,
				E91890BE177B677900653D7A /* Release */,
			);
			defaultConfigurationIsVisible = 0;
			defaultConfigurationName = Release;
		};
/* End XCConfigurationList section */
	};
	rootObject = E9189091177B677900653D7A /* Project object */;
}<|MERGE_RESOLUTION|>--- conflicted
+++ resolved
@@ -34,7 +34,6 @@
 		022C8BEC194237C400BCDB9D /* RLMArrayLinkView.mm in Sources */ = {isa = PBXBuildFile; fileRef = 02026D0E193E8BC900E4EEF8 /* RLMArrayLinkView.mm */; };
 		022C8BED194254FA00BCDB9D /* ArrayPropertyTests.m in Sources */ = {isa = PBXBuildFile; fileRef = 02CF6578193A3BB200E01CFD /* ArrayPropertyTests.m */; };
 		022C8BEE1942550000BCDB9D /* ArrayPropertyTests.m in Sources */ = {isa = PBXBuildFile; fileRef = 02CF6578193A3BB200E01CFD /* ArrayPropertyTests.m */; };
-		025CA43C19404343005B5C58 /* Realm.framework in Frameworks */ = {isa = PBXBuildFile; fileRef = 02C4145E191DE49600F858D9 /* Realm.framework */; };
 		02C4145F191DE49600F858D9 /* Cocoa.framework in Frameworks */ = {isa = PBXBuildFile; fileRef = E918909C177B677900653D7A /* Cocoa.framework */; };
 		02C41465191DE49600F858D9 /* InfoPlist.strings in Resources */ = {isa = PBXBuildFile; fileRef = 02C41463191DE49600F858D9 /* InfoPlist.strings */; };
 		02C4146F191DE49600F858D9 /* XCTest.framework in Frameworks */ = {isa = PBXBuildFile; fileRef = 4B7ACCD718FDD8E4008B7B95 /* XCTest.framework */; };
@@ -116,6 +115,8 @@
 		02E4D6EA192E58250082808D /* MixedTests.m in Sources */ = {isa = PBXBuildFile; fileRef = 02E4D6E8192E58250082808D /* MixedTests.m */; };
 		02E4D6EC192E58320082808D /* RLMTestObjects.m in Sources */ = {isa = PBXBuildFile; fileRef = 02E4D6EB192E58320082808D /* RLMTestObjects.m */; };
 		02E4D6ED192E58320082808D /* RLMTestObjects.m in Sources */ = {isa = PBXBuildFile; fileRef = 02E4D6EB192E58320082808D /* RLMTestObjects.m */; };
+		428D6F421947066E00ACEB74 /* libc++.dylib in Frameworks */ = {isa = PBXBuildFile; fileRef = 429E395319409432001DC9C1 /* libc++.dylib */; };
+		428D6F431947067E00ACEB74 /* Realm.framework in Frameworks */ = {isa = PBXBuildFile; fileRef = 02C4145E191DE49600F858D9 /* Realm.framework */; };
 		429E395419409432001DC9C1 /* libc++.dylib in Frameworks */ = {isa = PBXBuildFile; fileRef = 429E395319409432001DC9C1 /* libc++.dylib */; };
 		429E39571940B3DC001DC9C1 /* libc++.dylib in Frameworks */ = {isa = PBXBuildFile; fileRef = 429E39551940B204001DC9C1 /* libc++.dylib */; };
 		4D3F56501923668700240A75 /* ObjectTests.m in Sources */ = {isa = PBXBuildFile; fileRef = 4D3F564E1923667700240A75 /* ObjectTests.m */; };
@@ -125,7 +126,6 @@
 		4DFB045D192F877300F36C59 /* ObjectInterfaceTests.m in Sources */ = {isa = PBXBuildFile; fileRef = 4DFB045C192F877300F36C59 /* ObjectInterfaceTests.m */; };
 		4DFB045E192F877300F36C59 /* ObjectInterfaceTests.m in Sources */ = {isa = PBXBuildFile; fileRef = 4DFB045C192F877300F36C59 /* ObjectInterfaceTests.m */; };
 		4DFB0460192F9DD700F36C59 /* CHANGELOG.md in Resources */ = {isa = PBXBuildFile; fileRef = 4DFB045F192F9DD700F36C59 /* CHANGELOG.md */; };
-		B10CDE811941E4C6001F68C3 /* libstdc++.6.dylib in Frameworks */ = {isa = PBXBuildFile; fileRef = 02C414C1191F3D1500F858D9 /* libstdc++.6.dylib */; };
 /* End PBXBuildFile section */
 
 /* Begin PBXContainerItemProxy section */
@@ -243,11 +243,7 @@
 			isa = PBXFrameworksBuildPhase;
 			buildActionMask = 2147483647;
 			files = (
-<<<<<<< HEAD
 				429E395419409432001DC9C1 /* libc++.dylib in Frameworks */,
-=======
-				B10CDE811941E4C6001F68C3 /* libstdc++.6.dylib in Frameworks */,
->>>>>>> cfd90405
 				02C4145F191DE49600F858D9 /* Cocoa.framework in Frameworks */,
 			);
 			runOnlyForDeploymentPostprocessing = 0;
@@ -256,12 +252,8 @@
 			isa = PBXFrameworksBuildPhase;
 			buildActionMask = 2147483647;
 			files = (
-<<<<<<< HEAD
-				025CA43B19403D75005B5C58 /* Realm.framework in Frameworks */,
-=======
-				025CA43C19404343005B5C58 /* Realm.framework in Frameworks */,
-				02C414C2191F3D1500F858D9 /* libstdc++.6.dylib in Frameworks */,
->>>>>>> cfd90405
+				428D6F431947067E00ACEB74 /* Realm.framework in Frameworks */,
+				428D6F421947066E00ACEB74 /* libc++.dylib in Frameworks */,
 				02C41470191DE49600F858D9 /* Cocoa.framework in Frameworks */,
 				02C4146F191DE49600F858D9 /* XCTest.framework in Frameworks */,
 			);
