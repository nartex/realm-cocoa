////////////////////////////////////////////////////////////////////////////
//
// Copyright 2014 Realm Inc.
//
// Licensed under the Apache License, Version 2.0 (the "License");
// you may not use this file except in compliance with the License.
// You may obtain a copy of the License at
//
// http://www.apache.org/licenses/LICENSE-2.0
//
// Unless required by applicable law or agreed to in writing, software
// distributed under the License is distributed on an "AS IS" BASIS,
// WITHOUT WARRANTIES OR CONDITIONS OF ANY KIND, either express or implied.
// See the License for the specific language governing permissions and
// limitations under the License.
//
////////////////////////////////////////////////////////////////////////////

#import "RLMRealm_Private.hpp"

#import "RLMAnalytics.hpp"
#import "RLMArray_Private.hpp"
#import "RLMRealmConfiguration_Private.h"
#import "RLMMigration_Private.h"
#import "RLMObjectSchema_Private.hpp"
#import "RLMProperty_Private.h"
#import "RLMObjectStore.h"
#import "RLMObject_Private.h"
#import "RLMObject_Private.hpp"
#import "RLMObservation.hpp"
#import "RLMProperty.h"
#import "RLMQueryUtil.hpp"
#import "RLMRealmUtil.hpp"
#import "RLMSchema_Private.hpp"
#import "RLMUpdateChecker.hpp"
#import "RLMUtil.hpp"

#include <atomic>
#include <sstream>

#include "object_store.hpp"
<<<<<<< HEAD
#include <realm/util/memory_stream.hpp>
=======
#include "schema.hpp"
#include "shared_realm.hpp"

>>>>>>> ceb19856
#include <realm/commit_log.hpp>
#include <realm/disable_sync_to_disk.hpp>
#include <realm/version.hpp>
#include <realm/sync.hpp>
#include <realm/lang_bind_helper.hpp>

using namespace realm;
using util::File;

@interface RLMRealmConfiguration ()
- (realm::Realm::Config&)config;
@end

@interface RLMRealm ()
- (void)sendNotifications:(NSString *)notification;
@end

void RLMDisableSyncToDisk() {
    realm::disable_sync_to_disk();
}

// Notification Token
@interface RLMNotificationToken ()
@property (nonatomic, strong) RLMRealm *realm;
@property (nonatomic, copy) RLMNotificationBlock block;
@end

@implementation RLMNotificationToken
- (void)dealloc
{
    if (_realm || _block) {
        NSLog(@"RLMNotificationToken released without unregistering a notification. You must hold "
              @"on to the RLMNotificationToken returned from addNotificationBlock and call "
              @"removeNotification: when you no longer wish to recieve RLMRealm notifications.");
    }
}
@end

<<<<<<< HEAD
//
// Global encryption key cache and validation
//

static bool shouldForciblyDisableEncryption()
{
=======
static bool shouldForciblyDisableEncryption() {
>>>>>>> ceb19856
    static bool disableEncryption = getenv("REALM_DISABLE_ENCRYPTION");
    return disableEncryption;
}

NSData *RLMRealmValidatedEncryptionKey(NSData *key) {
    if (shouldForciblyDisableEncryption()) {
        return nil;
    }

    if (key) {
        if (key.length != 64) {
            @throw RLMException(@"Encryption key must be exactly 64 bytes long");
        }
        if (RLMIsDebuggerAttached()) {
            @throw RLMException(@"Cannot open an encrypted Realm with a debugger attached to the process");
        }
#if TARGET_OS_WATCH
        @throw RLMException(@"Cannot open an encrypted Realm on watchOS.");
#endif
    }

    return key;
}

<<<<<<< HEAD
static void setKeyForPath(NSData *key, NSString *path) {
    key = validatedKey(key);
    @synchronized (s_keysPerPath) {
        if (key) {
            s_keysPerPath[path] = key;
        }
        else {
            [s_keysPerPath removeObjectForKey:path];
        }
    }
}

//
// Schema version and migration blocks
//
static NSMutableDictionary *s_migrationBlocks = [NSMutableDictionary new];
static NSMutableDictionary *s_schemaVersions = [NSMutableDictionary new];

static NSUInteger schemaVersionForPath(NSString *path) {
    @synchronized(s_migrationBlocks) {
        NSNumber *version = s_schemaVersions[path];
        if (version) {
            return [version unsignedIntegerValue];
        }
        return 0;
    }
}

static RLMMigrationBlock migrationBlockForPath(NSString *path) {
    @synchronized(s_migrationBlocks) {
        return s_migrationBlocks[path];
    }
}

static void clearMigrationCache() {
    @synchronized(s_migrationBlocks) {
        [s_migrationBlocks removeAllObjects];
        [s_schemaVersions removeAllObjects];
    }
}

NSMutableDictionary *s_serverBaseURLS = [NSMutableDictionary dictionary];

// Access to s_syncSessions (referenced NSMapTable object), s_serverConnections
// (referenced NSMapTable object), and s_lastServerConnectionIdent, must be
// synchronized with respect to s_realmsPerPath.

// Maps local path to RLMSyncSession instance
NSMapTable *s_syncSessions = [NSMapTable strongToWeakObjectsMapTable];

// Maps "server:port" to RLMServerConnection instance
NSMapTable *s_serverConnections = [NSMapTable strongToWeakObjectsMapTable];

unsigned long s_lastServerConnectionIdent = 0;

atomic<bool> s_syncLogEverything(false);

// Instances of RLMServerConnection and RLMSyncSession may be created by any
// thread, but all instance methods must be called by the main thread, except
// backgroundTask and backgroundApplyChangeset in RLMSyncSession which are
// called internally from a background thread.

@interface RLMOutputMessage : NSObject
@property (nonatomic) NSString *head;
@property (nonatomic) NSData *body; // May be nil
@end

@interface RLMServerConnection : NSObject <NSStreamDelegate>
@property (readonly, nonatomic) unsigned long ident; // Used only for logging
@property (readonly, nonatomic) BOOL isOpen;
@end

@interface RLMSyncSession : NSObject
@property (readonly, nonatomic) RLMServerConnection *connection;
@property (readonly, nonatomic) NSNumber *sessionIdent;
@property (nonatomic) uint_fast64_t serverFileIdent;
@property (nonatomic) uint_fast64_t clientFileIdent;
@property (readonly, nonatomic) NSString *serverPath;
@property (readonly, nonatomic) NSString *clientPath;
- (void)connectionIsOpen;
- (void)connectionIsOpenAndSessionHasFileIdent;
- (void)connectionIsClosed;
- (void)handleAllocMessageWithServerFileIdent:(uint_fast64_t)serverFileIdent
                              clientFileIdent:(uint_fast64_t)clientFileIdent;
- (void)handleChangesetMessageWithServerVersion:(Replication::version_type)serverVersion
                                  clientVersion:(Replication::version_type)clientVersion
                                originTimestamp:(uint_fast64_t)originTimestamp
                                originFileIdent:(uint_fast64_t)originFileIdent
                                           data:(NSData *)data;
- (void)handleAcceptMessageWithServerVersion:(Replication::version_type)serverVersion
                               clientVersion:(Replication::version_type)clientVersion;
@end


@implementation RLMOutputMessage {
    void (^_completionHandler)();
}

- (instancetype)init {
    self = [super init];
    if (self)
        _completionHandler = nil;
    return self;
}

- (void (^)())completionHandler {
    return _completionHandler;
}

- (void)setCompletionHandler:(void (^)())block {
    _completionHandler = block;
}

@end


@implementation RLMServerConnection {
    BOOL _isOpen;

    NSString *_address;
    NSNumber *_port;

    NSRunLoop *_runLoop;

    NSInputStream  *_inputStream;
    NSOutputStream *_outputStream;

    BOOL _inputIsHead;
    size_t _inputBufferSize;
    unique_ptr<char[]> _inputBuffer;

    size_t _headBufferSize;
    unique_ptr<char[]> _headBuffer;
    char *_headBufferCurr;

    size_t _messageBodySize;
    NSMutableData *_messageBodyBuffer;
    char *_messageBodyCurr;
    void (^_messageHandler)();

    NSMutableArray *_outputQueue; // Of RLMOutputMessage instances
    NSData *_currentOutputChunk;
    NSData *_nextOutputChunk;
    void (^_outputCompletionHandler)();
    const char *_currentOutputBegin;
    const char *_currentOutputEnd;

    unsigned _lastSessionIdent;

    // Maps session identifiers to an RLMSyncSession instances. A session
    // identifier is a locally assigned integer that uniquely identifies the
    // RLMSyncSession instance within a particular server connection.
    NSMapTable *_sessions;
}


- (instancetype)initWithIdent:(unsigned long)ident address:(NSString *)address
                         port:(NSNumber *)port {
    self = [super init];
    if (self) {
        _ident = ident;
        _isOpen = NO;

        _address = address;
        _port = port ? port : [NSNumber numberWithInt:7800];

        _runLoop = nil;

        _inputBufferSize = 1024;
        _inputBuffer = make_unique<char[]>(_inputBufferSize);

        _headBufferSize = 256;
        _headBuffer = make_unique<char[]>(_headBufferSize);

        _currentOutputChunk = nil;
        _nextOutputChunk = nil;
        _outputCompletionHandler = nil;

        _lastSessionIdent = 0;
        _sessions = [NSMapTable strongToWeakObjectsMapTable];
    }
    return self;
}


- (unsigned)newSessionIdent
{
    return ++_lastSessionIdent;
}


- (void)mainThreadInit {
    // Called by main thread
    if (_runLoop)
        return;
    _runLoop = [NSRunLoop currentRunLoop];

    [self open];
}


- (void)open {
    if (_isOpen)
        return;

    NSLog(@"RealmSync: Connection[%lu]: Opening connection to %@:%@", _ident, _address, _port);

    CFAllocatorRef defaultAllocator = 0;
    CFStringRef address2 = (__bridge CFStringRef)_address;
    UInt32 port2 = UInt32(_port.unsignedLongValue);
    CFReadStreamRef  readStream  = 0;
    CFWriteStreamRef writeStream = 0;
    CFStreamCreatePairWithSocketToHost(defaultAllocator, address2, port2,
                                       &readStream, &writeStream);
    NSInputStream  *inputStream  = (__bridge_transfer NSInputStream  *)readStream;
    NSOutputStream *outputStream = (__bridge_transfer NSOutputStream *)writeStream;

    [inputStream setDelegate:self];
    [outputStream setDelegate:self];

    [inputStream scheduleInRunLoop:_runLoop forMode:NSDefaultRunLoopMode];
    [inputStream open];
    [outputStream open];

    _inputStream  = inputStream;
    _outputStream = outputStream;

    _inputIsHead = YES;
    _headBufferCurr = _headBuffer.get();

    _outputQueue = [NSMutableArray array];

    _isOpen = YES;

    [self sendIdentMessage];

    for (NSNumber *sessionIdent in _sessions) {
        RLMSyncSession *session = [_sessions objectForKey:sessionIdent];
        [session connectionIsOpen];
    }
}


- (void)closeAndTryToReconnectLater {
    if (!_isOpen)
        return;

    [_inputStream close];
    [_outputStream close];

    _inputStream  = nil;
    _outputStream = nil;

    _outputQueue = nil;
    _currentOutputChunk = nil;
    _nextOutputChunk = nil;
    _outputCompletionHandler = nil;

    _isOpen = NO;

    for (NSNumber *sessionIdent in _sessions) {
        RLMSyncSession *session = [_sessions objectForKey:sessionIdent];
        [session connectionIsClosed];
    }

    NSTimeInterval reconnectDelay = 5;

    NSLog(@"RealmSync: Connection[%lu]: Closed (will try to reconnect in %g seconds)",
          _ident, double(reconnectDelay));

    [self performSelector:@selector(open) withObject:nil afterDelay:reconnectDelay];
}


- (void)addSession:(RLMSyncSession *)session {
    [_sessions setObject:session forKey:session.sessionIdent];
    if (_isOpen)
        [session connectionIsOpen];
}


- (void)sendIdentMessage {
    // FIXME: These need to be set correctly (tentative:
    // `applicationIdent` is a unique application identifier registered with
    // Realm and `userIdent` could for example be the concattenation of a user
    // name and a password).
    NSData *applicationIdent = [@"dummy_app"  dataUsingEncoding:NSUTF8StringEncoding];
    NSData *userIdent        = [@"dummy_user" dataUsingEncoding:NSUTF8StringEncoding];

    NSMutableData *body = [applicationIdent mutableCopy];
    [body appendData:userIdent];

    uint_fast64_t protocolVersion = 1;
    size_t applicationIdentSize = size_t(applicationIdent.length);
    size_t userIdentSize        = size_t(userIdent.length);
    typedef unsigned long      ulong;
    typedef unsigned long long ulonglong;
    RLMOutputMessage *msg = [[RLMOutputMessage alloc] init];
    msg.body = body;
    msg.head = [NSString stringWithFormat:@"ident %llu %lu %lu\n", ulonglong(protocolVersion),
                         ulong(applicationIdentSize), ulong(userIdentSize)];
    [self enqueueOutputMessage:msg];
    NSLog(@"RealmSync: Connection[%lu]: Sending: Application and user identities", _ident);
}


- (void)sendAllocMessageWithSessionIdent:(NSNumber *)sessionIdent
                              serverPath:(NSString *)serverPath {
    RLMOutputMessage *msg = [[RLMOutputMessage alloc] init];
    typedef unsigned long ulong;
    msg.body = [serverPath dataUsingEncoding:NSUTF8StringEncoding];
    msg.head = [NSString stringWithFormat:@"alloc %@ %lu\n", sessionIdent, ulong(msg.body.length)];
    [self enqueueOutputMessage:msg];
    NSLog(@"RealmSync: Connection[%lu]: Session[%@]: Sending: Allocate unique identifier pair for "
          "remote Realm '%@'", _ident, sessionIdent, serverPath);
}


- (void)sendBindMessageWithSessionIdent:(NSNumber *)sessionIdent
                              serverFileIdent:(uint_fast64_t)serverFileIdent
                              clientFileIdent:(uint_fast64_t)clientFileIdent
                          serverVersion:(Replication::version_type)serverVersion
                          clientVersion:(Replication::version_type)clientVersion
                             serverPath:(NSString *)serverPath
                             clientPath:(NSString *)clientPath {
    typedef unsigned long      ulong;
    typedef unsigned long long ulonglong;
    RLMOutputMessage *msg = [[RLMOutputMessage alloc] init];
    msg.body = [serverPath dataUsingEncoding:NSUTF8StringEncoding];
    msg.head = [NSString stringWithFormat:@"bind %@ %llu %llu %llu %llu %lu\n", sessionIdent,
                         ulonglong(serverFileIdent), ulonglong(clientFileIdent),
                         ulonglong(serverVersion), ulonglong(clientVersion),
                         ulong(msg.body.length)];
    [self enqueueOutputMessage:msg];
    NSLog(@"RealmSync: Connection[%lu]: Sessions[%@]: Sending: Bind local Realm '%@' (%llu) "
          "to remote Realm '%@' (%llu) continuing synchronization from server version %llu, "
          "whose last integrated client version is %llu", _ident, sessionIdent, clientPath,
          ulonglong(clientFileIdent), serverPath, ulonglong(serverFileIdent),
          ulonglong(serverVersion), ulonglong(clientVersion));
}


- (void)sendUnbindMessageWithSessionIdent:(NSNumber *)sessionIdent {
    RLMOutputMessage *msg = [[RLMOutputMessage alloc] init];
    msg.head = [NSString stringWithFormat:@"unbind %@\n", sessionIdent];
    [self enqueueOutputMessage:msg];
    NSLog(@"RealmSync: Connection[%lu]: Session[%@]: Sending: Unbind", _ident, sessionIdent);
}


- (void)enqueueOutputMessage:(RLMOutputMessage *)msg {
    [_outputQueue addObject:msg];
    if (_isOpen && !_currentOutputChunk) {
        [self resumeOutput];
        [_outputStream scheduleInRunLoop:_runLoop forMode:NSDefaultRunLoopMode];
    }
}


- (BOOL)resumeOutput {
    if (_nextOutputChunk) {
        _currentOutputChunk = _nextOutputChunk;
        _nextOutputChunk = nil;
    }
    else {
        if (_outputCompletionHandler) {
            void (^completionHandler)();
            completionHandler = _outputCompletionHandler;
            _outputCompletionHandler = nil;
            // This handler is allowed to enqueue new output messages
            completionHandler();
        }
        RLMOutputMessage *msg = _outputQueue.firstObject;
        if (!msg)
            return NO;
        _currentOutputChunk = [msg.head dataUsingEncoding:NSUTF8StringEncoding];
        _nextOutputChunk = msg.body;
        if (_nextOutputChunk.length == 0)
            _nextOutputChunk = nil;
        _outputCompletionHandler = msg.completionHandler;
        [_outputQueue removeObjectAtIndex:0];
    }
    _currentOutputBegin = static_cast<const char*>(_currentOutputChunk.bytes);
    _currentOutputEnd   = _currentOutputBegin + _currentOutputChunk.length;
    return YES;
}


- (void)stream:(NSStream *)stream handleEvent:(NSStreamEvent)eventCode {
    switch (eventCode) {
        case NSStreamEventHasBytesAvailable: {
            if (stream != _inputStream)
                return;
            uint8_t *buffer = reinterpret_cast<uint8_t *>(_inputBuffer.get());
            NSUInteger length = _inputBufferSize;
            NSInteger n = [_inputStream read:buffer maxLength:length];
            if (n < 0) {
                NSLog(@"RealmSync: Connection[%lu]: Error reading from socket: %@",
                      _ident, _inputStream.streamError);
                [self closeAndTryToReconnectLater];
                return;
            }
            if (n == 0)
                goto end_of_input;
            char *headBufferBegin = _headBuffer.get();
            char *headBufferEnd = headBufferBegin + _headBufferSize;
            const char *inputBegin = _inputBuffer.get();
            const char *inputEnd = inputBegin + n;
            if (!_inputIsHead)
                goto body;
            for (;;) {
                // Message head
                {
                    size_t sourceAvail = inputEnd - inputBegin;
                    size_t destAvail = headBufferEnd - _headBufferCurr;
                    size_t avail = min(sourceAvail, destAvail);
                    const char *i = find(inputBegin, inputBegin + avail, '\n');
                    _headBufferCurr = copy(inputBegin, i, _headBufferCurr);
                    if (_headBufferCurr == headBufferEnd) {
                        NSLog(@"RealmSync: Connection[%lu]: Message head too big", _ident);
                        [self closeAndTryToReconnectLater];
                        return;
                    }
                    inputBegin = i;
                    if (inputBegin == inputEnd)
                        break;
                    ++inputBegin; // Discard newline from input
                    _inputIsHead = NO;

                    MemoryInputStream parser;
                    parser.set_buffer(headBufferBegin, _headBufferCurr);
                    _headBufferCurr = headBufferBegin;
                    parser.unsetf(std::ios_base::skipws);

                    string message_type;
                    parser >> message_type;

                    _messageHandler = nil;
                    __weak RLMServerConnection *weakSelf = self;
                    if (message_type == "changeset") {
                        // A new foreign changeset is available for download
                        unsigned sessionIdent = 0;
                        Replication::version_type serverVersion = 0;
                        Replication::version_type clientVersion = 0;
                        uint_fast64_t originTimestamp = 0;
                        uint_fast64_t originFileIdent = 0;
                        size_t changesetSize = 0;
                        char sp1, sp2, sp3, sp4, sp5, sp6;
                        parser >> sp1 >> sessionIdent >> sp2 >> serverVersion >> sp3 >>
                            clientVersion >> sp4 >> originTimestamp >> sp5 >>
                            originFileIdent >> sp6 >> changesetSize;
                        bool good = parser && parser.eof() && sp1 == ' ' && sp2 == ' ' &&
                            sp3 == ' ' && sp4 == ' ' && sp5 == ' ' && sp6 == ' ';
                        if (!good) {
                            NSLog(@"RealmSync: Connection[%lu]: Bad 'changeset' message "
                                  "from server", _ident);
                            [self closeAndTryToReconnectLater];
                            return;
                        }
                        _messageBodySize = changesetSize;
                        _messageHandler = ^{
                            NSNumber *sessionIdent2 = [NSNumber numberWithUnsignedInteger:sessionIdent];
                            [weakSelf handleChangesetMessageWithSessionIdent:sessionIdent2
                                                               serverVersion:serverVersion
                                                               clientVersion:clientVersion
                                                             originTimestamp:originTimestamp
                                                             originFileIdent:originFileIdent];
                        };
                    }
                    else if (message_type == "accept") {
                        // Server accepts a previously uploaded changeset
                        unsigned sessionIdent = 0;
                        Replication::version_type serverVersion = 0;
                        Replication::version_type clientVersion = 0;
                        char sp1, sp2, sp3;
                        parser >> sp1 >> sessionIdent >> sp2 >> serverVersion >> sp3 >>
                            clientVersion;
                        bool good = parser && parser.eof() && sp1 == ' ' && sp2 == ' ' &&
                            sp3 == ' ';
                        if (!good) {
                            NSLog(@"RealmSync: Connection[%lu]: Bad 'accept' message "
                                  "from server", _ident);
                            [self closeAndTryToReconnectLater];
                            return;
                        }
                        NSNumber *sessionIdent2 = [NSNumber numberWithUnsignedInteger:sessionIdent];
                        [self handleAcceptMessageWithSessionIdent:sessionIdent2
                                                    serverVersion:serverVersion
                                                    clientVersion:clientVersion];
                    }
                    else if (message_type == "alloc") {
                        // New unique file identifier pair from server.
                        unsigned sessionIdent = 0;
                        uint_fast64_t serverFileIdent = 0, clientFileIdent = 0;
                        char sp1, sp2, sp3;
                        parser >> sp1 >> sessionIdent >> sp2 >> serverFileIdent >> sp3 >>
                            clientFileIdent;
                        bool good = parser && parser.eof() && sp1 == ' ' && sp2 == ' ' &&
                            sp3 == ' ';
                        if (!good) {
                            NSLog(@"RealmSync: Connection[%lu]: Bad 'alloc' message "
                                  "from server", _ident);
                            [self closeAndTryToReconnectLater];
                            return;
                        }
                        NSNumber *sessionIdent2 = [NSNumber numberWithUnsignedInteger:sessionIdent];
                        [self handleAllocMessageWithSessionIdent:sessionIdent2
                                                 serverFileIdent:serverFileIdent
                                                 clientFileIdent:clientFileIdent];
                    }
                    else {
                        NSLog(@"RealmSync: Connection[%lu]: Bad message from server", _ident);
                        [self closeAndTryToReconnectLater];
                        return;
                    }
                }

                // Message body
                if (_messageHandler) {
                    _messageBodyBuffer = [NSMutableData dataWithLength:_messageBodySize];
                    _messageBodyCurr = static_cast<char*>(_messageBodyBuffer.mutableBytes);
                  body:
                    char *messageBodyBegin = static_cast<char*>(_messageBodyBuffer.mutableBytes);
                    char *messageBodyEnd = messageBodyBegin + _messageBodySize;
                    size_t sourceAvail = inputEnd - inputBegin;
                    size_t destAvail = messageBodyEnd - _messageBodyCurr;
                    size_t avail = min(sourceAvail, destAvail);
                    const char *i = inputBegin + avail;
                    _messageBodyCurr = copy(inputBegin, i, _messageBodyCurr);
                    inputBegin = i;
                    if (_messageBodyCurr != messageBodyEnd) {
                        REALM_ASSERT(inputBegin == inputEnd);
                        break;
                    }
                    void (^messageHandler)();
                    messageHandler = _messageHandler;
                    _messageHandler = nil;
                    messageHandler();
                    if (!_isOpen)
                        return;
                }
                _inputIsHead = YES;
            }
            break;
        }
        case NSStreamEventHasSpaceAvailable: {
            if (stream != _outputStream)
                return;
            REALM_ASSERT(_currentOutputChunk);
            const uint8_t *buffer = reinterpret_cast<const uint8_t *>(_currentOutputBegin);
            NSUInteger length = _currentOutputEnd - _currentOutputBegin;
            NSInteger n = [_outputStream write:buffer maxLength:length];
            if (n < 0) {
                NSLog(@"RealmSync: Connection[%lu]: Error writing to socket: %@",
                      _ident, _outputStream.streamError);
                [self closeAndTryToReconnectLater];
                return;
            }
            _currentOutputBegin += n;
            if (_currentOutputBegin == _currentOutputEnd) {
                BOOL more = [self resumeOutput];
                if (!more) {
                    _currentOutputChunk = 0;
                    [_outputStream removeFromRunLoop:_runLoop forMode:NSDefaultRunLoopMode];
                }
            }
            break;
        }
        case NSStreamEventEndEncountered: {
            if (stream != _inputStream && stream != _outputStream)
                return;
          end_of_input:
            NSLog(@"RealmSync: Connection[%lu]: Server closed connection", _ident);
            [self closeAndTryToReconnectLater];
            return;
        }
        case NSStreamEventErrorOccurred: {
            if (stream != _inputStream && stream != _outputStream)
                return;
            NSLog(@"RealmSync: Connection[%lu]: Socket error: %@", _ident, stream.streamError);
            [self closeAndTryToReconnectLater];
            return;
        }
    }
}


- (void)handleAllocMessageWithSessionIdent:(NSNumber *)sessionIdent
                           serverFileIdent:(uint_fast64_t)serverFileIdent
                           clientFileIdent:(uint_fast64_t)clientFileIdent {
    typedef unsigned long long ulonglong;
    NSLog(@"RealmSync: Connection[%lu]: Session[%@]: Received: New unique Realm identifier pair "
          "is (%llu, %llu)", _ident, sessionIdent, ulonglong(serverFileIdent),
          ulonglong(clientFileIdent));

    RLMSyncSession *session = [_sessions objectForKey:sessionIdent];
    if (!session)
        return; // This session no longer exists

    [session handleAllocMessageWithServerFileIdent:serverFileIdent
                                   clientFileIdent:clientFileIdent];
}


- (void)handleChangesetMessageWithSessionIdent:(NSNumber *)sessionIdent
                                 serverVersion:(Replication::version_type)serverVersion
                                 clientVersion:(Replication::version_type)clientVersion
                               originTimestamp:(uint_fast64_t)originTimestamp
                               originFileIdent:(uint_fast64_t)originFileIdent {
    if (s_syncLogEverything) {
        typedef unsigned long long ulonglong;
        NSLog(@"RealmSync: Connection[%lu]: Session[%@]: Received: Changeset %llu -> %llu "
              "of size %lu with origin timestamp %llu and origin client Realm identifier %llu "
              "(last integrated client version is %llu)", _ident, sessionIdent,
              ulonglong(serverVersion-1), ulonglong(serverVersion), (unsigned long)_messageBodyBuffer.length,
              ulonglong(originTimestamp), ulonglong(originFileIdent), ulonglong(clientVersion));
    }

    RLMSyncSession *session = [_sessions objectForKey:sessionIdent];
    if (!session)
        return; // This session no longer exists

    NSData *data = _messageBodyBuffer;
    _messageBodyBuffer = nil;

    [session handleChangesetMessageWithServerVersion:serverVersion
                                       clientVersion:clientVersion
                                     originTimestamp:originTimestamp
                                     originFileIdent:originFileIdent
                                                data:data];
}


- (void)handleAcceptMessageWithSessionIdent:(NSNumber *)sessionIdent
                              serverVersion:(Replication::version_type)serverVersion
                              clientVersion:(Replication::version_type)clientVersion {
    if (s_syncLogEverything) {
        typedef unsigned long long ulonglong;
        NSLog(@"RealmSync: Connection[%lu]: Session[%@]: Received: Accept changeset %llu -> %llu, "
              "producing server version %llu", _ident, sessionIdent,
              ulonglong(clientVersion-1), ulonglong(clientVersion), ulonglong(serverVersion));
    }

    RLMSyncSession *session = [_sessions objectForKey:sessionIdent];
    if (!session)
        return; // This session no longer exists

    [session handleAcceptMessageWithServerVersion:serverVersion clientVersion:clientVersion];
}

@end


@implementation RLMSyncSession {
    unique_ptr<SharedGroup>   _sharedGroup;
    unique_ptr<ClientHistory> _history;

    unique_ptr<SharedGroup>   _backgroundSharedGroup; // For background thread
    unique_ptr<ClientHistory> _backgroundHistory;     // For background thread
    unique_ptr<Transformer>   _backgroundTransformer; // For background thread

    Replication::version_type _latestVersionAvailable;
    Replication::version_type _latestVersionUploaded;
    Replication::version_type _syncProgressServerVersion;
    Replication::version_type _syncProgressClientVersion;
    Replication::version_type _serverVersionThreshold;
    BOOL _uploadInProgress;

    NSOperationQueue *_backgroundOperationQueue;
}


- (instancetype)initWithConnection:(RLMServerConnection *)connection
                        serverPath:(NSString *)serverPath
                        clientPath:(NSString *)clientPath {
    self = [super init];
    if (self) {
        _connection = connection;
        _serverFileIdent = 0; // Assigned when `_clientFileIdent` is assigned
        _clientFileIdent = 0; // Zero means unassigned
        _serverPath = serverPath;
        _clientPath = clientPath;
        _sessionIdent = [NSNumber numberWithUnsignedInteger:[connection newSessionIdent]];

        SharedGroup::DurabilityLevel durability = SharedGroup::durability_Full;
        _history = realm::make_client_sync_history(clientPath.UTF8String);
        _sharedGroup = make_unique<SharedGroup>(*_history, durability);
        _backgroundHistory = realm::make_client_sync_history(clientPath.UTF8String);
        _backgroundSharedGroup = make_unique<SharedGroup>(*_backgroundHistory, durability);
        _backgroundTransformer = realm::make_sync_demo(false, *_backgroundHistory);
        _backgroundOperationQueue = [[NSOperationQueue alloc] init];
        _backgroundOperationQueue.name = @"io.realm.sync";
        _backgroundOperationQueue.maxConcurrentOperationCount = 1;
    }
    return self;
}


- (void)mainThreadInit {
    // Called by main thread
    uint_fast64_t serverFileIdent, clientFileIdent;
    if (_history->get_file_ident_pair(serverFileIdent, clientFileIdent)) {
        _serverFileIdent = serverFileIdent;
        _clientFileIdent = clientFileIdent;
        _backgroundTransformer->set_local_client_file_ident(clientFileIdent);
    }

    _history->get_sync_progress(_syncProgressServerVersion, _syncProgressClientVersion);

    _latestVersionAvailable = LangBindHelper::get_current_version(*_sharedGroup);
    REALM_ASSERT(_latestVersionAvailable >= 1);
    REALM_ASSERT(_latestVersionAvailable >= _syncProgressClientVersion);

    // Due to the nature of the protocol, it is possible that the server sends a
    // changeset that was previously sent, and already integrated locally. To be
    // able to detect this situation, we need to know the latest server version
    // that is already integrated, so that we can skip those changesets. We have
    // `_syncProgressServerVersion`, but it is not guaranteed to be completely
    // up to date with what is actually in the history. For that reason, we have
    // to manually search a portion of the history.
    //
    // FIXME: Consider whether this can be done in the same way, and at the same
    // time as latest_local_time_seen and latest_remote_time_seen are managed
    // inside the CommitLogs class.
    _serverVersionThreshold = _syncProgressServerVersion;
    {
        HistoryEntry historyEntry;
        History::version_type version = _latestVersionAvailable;
        if (version == 1)
            version = 0;
        while (version > _syncProgressClientVersion) {
            History::version_type prevVersion = _history->get_history_entry(version, historyEntry);
            BOOL isForeign = historyEntry.origin_client_file_ident != 0;
            if (isForeign) {
                _serverVersionThreshold = historyEntry.remote_version;
                break;
            }
            version = prevVersion;
        }
    }

/*
    NSLog(@"_latestVersionAvailable = %llu", (unsigned long long)(_latestVersionAvailable));
    NSLog(@"_latestVersionUploaded = %llu", (unsigned long long)(_latestVersionUploaded));
    NSLog(@"_syncProgressServerVersion = %llu", (unsigned long long)(_syncProgressServerVersion));
    NSLog(@"_syncProgressClientVersion = %llu", (unsigned long long)(_syncProgressClientVersion));
    NSLog(@"_serverVersionThreshold = %llu", (unsigned long long)(_serverVersionThreshold));
*/

    [_connection mainThreadInit];
    [_connection addSession:self];
}


- (void)refreshLatestVersionAvailable {
    _latestVersionAvailable = LangBindHelper::get_current_version(*_sharedGroup);
    if (_connection.isOpen && _clientFileIdent != 0)
        [self resumeUpload];
}


- (void)connectionIsOpen {
    if (_clientFileIdent != 0) {
        [self connectionIsOpenAndSessionHasFileIdent];
    }
    else {
        [_connection sendAllocMessageWithSessionIdent:_sessionIdent
                                           serverPath:_serverPath];
    }
}


- (void)connectionIsOpenAndSessionHasFileIdent {
    _latestVersionUploaded = std::max<History::version_type>(1, _syncProgressClientVersion);
    if (_latestVersionUploaded > _latestVersionAvailable) // Transiently possible (FIXME: Or is it?)
        _latestVersionUploaded = _latestVersionAvailable;
    [_connection sendBindMessageWithSessionIdent:_sessionIdent
                                       serverFileIdent:_serverFileIdent
                                       clientFileIdent:_clientFileIdent
                                   serverVersion:_syncProgressServerVersion
                                   clientVersion:_syncProgressClientVersion
                                      serverPath:_serverPath
                                      clientPath:_clientPath];
    [self resumeUpload];
}


- (void)connectionIsClosed {
    _uploadInProgress = NO;
}


- (void)resumeUpload {
    REALM_ASSERT(_connection.isOpen && _clientFileIdent != 0);
    if (_uploadInProgress)
        return;
    _uploadInProgress = YES;

    // Fetch and copy the next changeset, and produce an output message from it.
    // Set the completionHandler to a block that calls resumeUpload.
    HistoryEntry::version_type uploadVersion;
    HistoryEntry historyEntry;
    for (;;) {
        REALM_ASSERT(_latestVersionUploaded <= _latestVersionAvailable);
        if (_latestVersionUploaded == _latestVersionAvailable) {
            _uploadInProgress = NO;
            return;
        }
        uploadVersion = _latestVersionUploaded + 1;
        _history->get_history_entry(uploadVersion, historyEntry);
        // Skip changesets that were downloaded from the server
        BOOL isForeign = historyEntry.origin_client_file_ident != 0;
        if (!isForeign)
            break;
        _latestVersionUploaded = uploadVersion;
    }
    using ulonglong = unsigned long long;
    // `serverVersion` is the last server version that has been integrated into
    // `uploadVersion`.
    ulonglong serverVersion = historyEntry.remote_version;
    RLMOutputMessage *msg = [[RLMOutputMessage alloc] init];
    msg.body = [NSData dataWithBytes:historyEntry.changeset.data()
                              length:historyEntry.changeset.size()]; // Full copy
    msg.head = [NSString stringWithFormat:@"changeset %@ %llu %llu %llu %lu\n", _sessionIdent,
                         ulonglong(uploadVersion), ulonglong(serverVersion),
                         ulonglong(historyEntry.origin_timestamp), (unsigned long)msg.body.length];
    if (s_syncLogEverything) {
        NSLog(@"RealmSync: Connection[%lu]: Session[%@]: Sending: Changeset %llu -> %llu "
              "of size %lu with timestamp %llu (last integrated server version is %llu)",
              _connection.ident, _sessionIdent, ulonglong(uploadVersion-1),
              ulonglong(uploadVersion), (unsigned long)msg.body.length, ulonglong(historyEntry.origin_timestamp),
              serverVersion);
    }
    __weak RLMSyncSession *weakSelf = self;
    [msg setCompletionHandler:^{
            [weakSelf uploadCompletedWithVersion:uploadVersion];
        }];
    [_connection enqueueOutputMessage:msg];
}


- (void)uploadCompletedWithVersion:(Replication::version_type)version {
    REALM_ASSERT(version <= _latestVersionUploaded+1);
    _uploadInProgress = NO;
    if (_latestVersionUploaded < version)
        _latestVersionUploaded = version;
    if (_connection.isOpen)
        [self resumeUpload];
}


- (void)handleAllocMessageWithServerFileIdent:(uint_fast64_t)serverFileIdent
                              clientFileIdent:(uint_fast64_t)clientFileIdent {
    _history->set_file_ident_pair(serverFileIdent, clientFileIdent); // Save in persistent storage
    // FIXME: Describe what (if anything) prevents a race condition here, as a
    // naive analysis would suggest that the background thread could be
    // accessing _backgroundHistory concurrently. It would be tempting to
    // conclude that a race is not possible, because the background thread must
    // not attempt to transform anything before the file identifier is
    // known. Note that it cannot be assumed the there will be no spurious
    // 'alloc' messages received.
    _backgroundTransformer->set_local_client_file_ident(clientFileIdent);
    _serverFileIdent = serverFileIdent;
    _clientFileIdent = clientFileIdent;
    if (_connection.isOpen)
        [self connectionIsOpenAndSessionHasFileIdent];
}


- (void)handleChangesetMessageWithServerVersion:(Replication::version_type)serverVersion
                                  clientVersion:(Replication::version_type)clientVersion
                                originTimestamp:(uint_fast64_t)originTimestamp
                                originFileIdent:(uint_fast64_t)originFileIdent
                                           data:(NSData *)data {
    // We cannot save the synchronization progress marker (`serverVersion`,
    // `clientVersion`) to persistent storage until the changeset is actually
    // integrated locally, but that means it will be delayed by two context
    // switches, i.e., first by a switch to the background thread, and then by a
    // switch back to the main thread, and in each of these switches there is a
    // risk of termination of the flow of this information due to a severed weak
    // reference, which presumably would be due to the termination of the
    // synchronization session, but not necessarily in connection with the
    // termination of the application.
    //
    // Additionally, we want to be able to make a proper monotony check on
    // `serverVersion` and `clientVersion` before having the background thread
    // attempting to apply the changeset, and to do that, we must both check and
    // update `_syncProgressServerVersion` and `_syncProgressClientVersion`
    // right here in the main thread.
    //
    // Note: The server version must increase, since it is the number of a new
    // server version. The client version, however, can only be increased by an
    // 'accept' message, so it must remain unchanged here.
    bool good_versions = serverVersion > _syncProgressServerVersion &&
        clientVersion == _syncProgressClientVersion;
    if (!good_versions) {
        NSLog(@"RealmSync: Connection[%lu]: Session[%@]: ERROR: Bad server or client version "
              "in 'changeset' message", _connection.ident, _sessionIdent);
        [_connection closeAndTryToReconnectLater];
        return;

    }
    _syncProgressServerVersion = serverVersion;

    // Skip changesets that were already integrated during an earlier session,
    // but still attempt to save a new synchronization progress marker to
    // persistent storage.
    if (serverVersion <= _serverVersionThreshold) {
        if (s_syncLogEverything) {
            using ulonglong = unsigned long long;
            NSLog(@"RealmSync: Connection[%lu]: Session[%@]: Ignoring previously integrated "
                  "changeset (threshold is %llu)", _connection.ident, _sessionIdent,
                  ulonglong(_serverVersionThreshold));
        }
        [self addBackgroundTaskWithServerVersion:serverVersion
                                   clientVersion:clientVersion
                                 originTimestamp:0
                                 originFileIdent:0
                                            data:nil];
        return;
    }

    // FIXME: Consider whether we should attempt to apply small changsesets
    // immediately on the main thread (right here) if auto-refresh is enabled,
    // `_backgroundOperationQueue` is empty, and a try-lock on the
    // write-transaction mutex succeeds. This might be an effective way of
    // reducing latency due to context switches.

    [self addBackgroundTaskWithServerVersion:serverVersion
                               clientVersion:clientVersion
                             originTimestamp:originTimestamp
                             originFileIdent:originFileIdent
                                        data:data];
}


- (void)handleAcceptMessageWithServerVersion:(Replication::version_type)serverVersion
                               clientVersion:(Replication::version_type)clientVersion {
    // As with 'changeset' messages, we need to update the synchronization
    // progress marker.
    //
    // FIXME: Properly explain the three roles of the synchronization progress
    // marker (syncronization restart point, history upload window specifier,
    // and history merge window specifier), and the intricate interplay between
    // them.
    //
    // Note: The server version must increase, since it is the number of a new
    // server version. The client version must also increase, because it
    // specifies the last integrated client version, and an 'accept' message
    // implies that a new client version was integrated.
    bool good_versions = serverVersion > _syncProgressServerVersion &&
        clientVersion > _syncProgressClientVersion &&
        clientVersion <= _latestVersionUploaded;
    if (!good_versions) {
        NSLog(@"RealmSync: Connection[%lu]: Session[%@]: ERROR: Bad server or client version "
              "in 'accept' message", _connection.ident, _sessionIdent);
        [_connection closeAndTryToReconnectLater];
        return;

    }
    _syncProgressServerVersion = serverVersion;
    _syncProgressClientVersion = clientVersion;

    // The order in which updated synchronization progress markers are saved to
    // persistent storage must be the same order in with the are received from
    // the server either via a 'changeset' message or an 'accept' message.
    [self addBackgroundTaskWithServerVersion:serverVersion
                               clientVersion:clientVersion
                             originTimestamp:0
                             originFileIdent:0
                                        data:nil];
}


- (void)addBackgroundTaskWithServerVersion:(Replication::version_type)serverVersion
                             clientVersion:(Replication::version_type)clientVersion
                           originTimestamp:(uint_fast64_t)originTimestamp
                           originFileIdent:(uint_fast64_t)originFileIdent
                                      data:(NSData *)data {
    __weak RLMSyncSession *weakSelf = self;
    [_backgroundOperationQueue addOperationWithBlock:^{
            [weakSelf backgroundTaskWithServerVersion:serverVersion
                                        clientVersion:clientVersion
                                      originTimestamp:originTimestamp
                                      originFileIdent:originFileIdent
                                                 data:data];
        }];
}


- (void)backgroundTaskWithServerVersion:(Replication::version_type)serverVersion
                          clientVersion:(Replication::version_type)clientVersion
                        originTimestamp:(uint_fast64_t)originTimestamp
                        originFileIdent:(uint_fast64_t)originFileIdent
                                   data:(NSData *)data {
    if (data)
        [self backgroundApplyChangesetWithServerVersion:serverVersion
                                          clientVersion:clientVersion
                                        originTimestamp:originTimestamp
                                        originFileIdent:originFileIdent
                                                   data:data];

    __weak RLMSyncSession *weakSelf = self;
    NSOperationQueue *mainQueue = [NSOperationQueue mainQueue];
    [mainQueue addOperationWithBlock:^{
            [weakSelf updateSyncProgressWithServerVersion:serverVersion
                                            clientVersion:clientVersion];
        }];
}


- (void)backgroundApplyChangesetWithServerVersion:(Replication::version_type)serverVersion
                                    clientVersion:(Replication::version_type)clientVersion
                                  originTimestamp:(uint_fast64_t)originTimestamp
                                  originFileIdent:(uint_fast64_t)originFileIdent
                                             data:(NSData *)data {
    using ulonglong = unsigned long long;
    const char *data2 = static_cast<const char *>(data.bytes);
    size_t size = data.length;
    BinaryData changeset(data2, size);
    HistoryEntry::version_type newVersion;
    try {
        Transformer &transformer = *_backgroundTransformer;
        HistoryEntry::version_type lastIntegratedLocalVersion = clientVersion;
        BinaryData remoteChangeset = changeset;
        std::ostream *applyLog = 0;
        newVersion =
            transformer.integrate_remote_changeset(*_backgroundSharedGroup, originTimestamp,
                                                   originFileIdent, lastIntegratedLocalVersion,
                                                   serverVersion, remoteChangeset, applyLog); // Throws
    }
    catch (BadInitialSchemaCreation& e) {
        NSString *message = [NSString stringWithFormat:@"Unresolvable conflict between initial "
                                      "schema-creating changesets: %s", e.what()];
        @throw [NSException exceptionWithName:@"RLMException" reason:message userInfo:nil];
    }
    catch (TransformError& e) {
        NSString *message = [NSString stringWithFormat:@"Bad changeset received: %s", e.what()];
        @throw [NSException exceptionWithName:@"RLMException" reason:message userInfo:nil];
    }

    [[[RLMRealm realmWithPath:_clientPath] notifier] notifyOtherRealms];

    if (s_syncLogEverything) {
        NSLog(@"RealmSync: Connection[%lu]: Session[%@]: Server changeset (%llu -> %llu) "
              "integrated, producing client version %llu", _connection.ident, _sessionIdent,
              ulonglong(serverVersion-1), ulonglong(serverVersion), ulonglong(newVersion));
    }
}


- (void)updateSyncProgressWithServerVersion:(Replication::version_type)serverVersion
                              clientVersion:(Replication::version_type)clientVersion {
    _history->set_sync_progress(serverVersion, clientVersion);
}


- (void)dealloc {
    NSOperationQueue *mainQueue = [NSOperationQueue mainQueue];
    __weak RLMServerConnection *weakConnection = _connection;
    NSNumber *sessionIdent = _sessionIdent;
    [mainQueue addOperationWithBlock:^{
            [weakConnection sendUnbindMessageWithSessionIdent:sessionIdent];
        }];
}

@end

static NSString *s_defaultRealmPath = nil;
static NSString * const c_defaultRealmFileName = @"default.realm";

=======
>>>>>>> ceb19856
@implementation RLMRealm {
    NSHashTable *_collectionEnumerators;
    NSHashTable *_notificationHandlers;
<<<<<<< HEAD

    std::unique_ptr<ClientHistory> _history;
    std::unique_ptr<SharedGroup> _sharedGroup;

    // Used for read-only realms
    std::unique_ptr<Group> _readGroup;

    // Used for both
    Group *_group;
    BOOL _readOnly;
    BOOL _inMemory;

    NSURL *_serverBaseURL;
    RLMSyncSession *_syncSession;
=======
>>>>>>> ceb19856
}

+ (BOOL)isCoreDebug {
    return realm::Version::has_feature(realm::feature_Debug);
}

+ (void)initialize {
    static bool initialized;
    if (initialized) {
        return;
    }
    initialized = true;

    RLMCheckForUpdates();
    RLMInstallUncaughtExceptionHandler();
    RLMSendAnalytics();
}

<<<<<<< HEAD
- (instancetype)initWithPath:(NSString *)path key:(NSData *)key readOnly:(BOOL)readonly inMemory:(BOOL)inMemory dynamic:(BOOL)dynamic error:(NSError **)outError serverBaseURL:(NSURL *)serverBaseURL {
    self = [super init];
    if (self) {
        _path = path;
        _threadID = pthread_mach_thread_np(pthread_self());
        _notificationHandlers = [NSHashTable hashTableWithOptions:NSPointerFunctionsWeakMemory];
        _readOnly = readonly;
        _inMemory = inMemory;
        _dynamic = dynamic;
        _autorefresh = YES;
        _serverBaseURL = serverBaseURL;

        NSError *error = nil;
        try {
            // NOTE: we do these checks here as is this is the first time encryption keys are used
            key = validatedKey(key);

            if (readonly) {
                _readGroup = make_unique<Group>(path.UTF8String, static_cast<const char *>(key.bytes));
                _group = _readGroup.get();
            }
            else {
                // FIXME: The SharedGroup constructor, when called below, will
                // throw a C++ exception if server_synchronization_mode is
                // inconsistent with the accessed Realm file. This exception
                // probably has to be transmuted to an NSError.
                bool server_synchronization_mode = bool(serverBaseURL);
                if (server_synchronization_mode) {
                    _history = realm::make_client_sync_history(path.UTF8String,
                                                               static_cast<const char *>(key.bytes)); // Throws
                }
                else {
                    _history = realm::make_client_history(path.UTF8String,
                                                          static_cast<const char *>(key.bytes)); // Throws
                }
                SharedGroup::DurabilityLevel durability = inMemory ? SharedGroup::durability_MemOnly :
                                                                     SharedGroup::durability_Full;
                _sharedGroup = make_unique<SharedGroup>(*_history, durability,
                                                        static_cast<const char *>(key.bytes));
            }
        }
        catch (File::PermissionDenied const& ex) {
            NSString *mode = readonly ? @"read" : @"read-write";
            NSString *additionalMessage = [NSString stringWithFormat:@"Unable to open a realm at path '%@'. Please use a path where your app has %@ permissions.", path, mode];
            NSString *newMessage = [NSString stringWithFormat:@"%s\n%@", ex.what(), additionalMessage];
            error = RLMMakeError(RLMErrorFilePermissionDenied,
                                     File::PermissionDenied(newMessage.UTF8String, _path.UTF8String));
        }
        catch (File::Exists const& ex) {
            error = RLMMakeError(RLMErrorFileExists, ex);
        }
        catch (File::AccessError const& ex) {
            error = RLMMakeError(RLMErrorFileAccessError, ex);
        }
        catch (IncompatibleLockFile const&) {
            NSString *err = @"Realm file is currently open in another process "
                             "which cannot share access with this process. All "
                             "processes sharing a single file must be the same "
                             "architecture. For sharing files between the Realm "
                             "Browser and an iOS simulator, this means that you "
                             "must use a 64-bit simulator.";
            error = [NSError errorWithDomain:RLMErrorDomain
                                        code:RLMErrorIncompatibleLockFile
                                    userInfo:@{NSLocalizedDescriptionKey: err,
                                               @"Error Code": @(RLMErrorIncompatibleLockFile)}];
        }
        catch (exception const& ex) {
            error = RLMMakeError(RLMErrorFail, ex);
        }

        if (error) {
            RLMSetErrorOrThrow(error, outError);
            return nil;
        }

    }
    return self;
=======
- (BOOL)isEmpty {
    return realm::ObjectStore::is_empty(self.group);
>>>>>>> ceb19856
}

- (void)verifyThread {
    _realm->verify_thread();
}

- (BOOL)inWriteTransaction {
    return _realm->is_in_transaction();
}

- (NSString *)path {
    return @(_realm->config().path.c_str());
}

- (realm::Group *)group {
    return _realm->read_group();
}

- (BOOL)isReadOnly {
    return _realm->config().read_only;
}

-(BOOL)autorefresh {
    return _realm->auto_refresh();
}

- (void)setAutorefresh:(BOOL)autorefresh {
    _realm->set_auto_refresh(autorefresh);
}

+ (NSString *)writeableTemporaryPathForFile:(NSString *)fileName {
    return [NSTemporaryDirectory() stringByAppendingPathComponent:fileName];
}

+ (instancetype)defaultRealm {
    return [RLMRealm realmWithConfiguration:[RLMRealmConfiguration rawDefaultConfiguration] error:nil];
}

+ (instancetype)realmWithPath:(NSString *)path {
    RLMRealmConfiguration *configuration = [[RLMRealmConfiguration alloc] init];
    configuration.path = path;
    return [RLMRealm realmWithConfiguration:configuration error:nil];
}

+ (instancetype)realmWithPath:(NSString *)path
                          key:(NSData *)key
                     readOnly:(BOOL)readonly
                     inMemory:(BOOL)inMemory
                      dynamic:(BOOL)dynamic
                       schema:(RLMSchema *)customSchema
                        error:(NSError **)outError
{
    RLMRealmConfiguration *configuration = [[RLMRealmConfiguration alloc] init];
    if (inMemory) {
        configuration.inMemoryIdentifier = path.lastPathComponent;
    }
    else {
        configuration.path = path;
    }
    configuration.encryptionKey = key;
    configuration.readOnly = readonly;
    configuration.dynamic = dynamic;
    configuration.customSchema = customSchema;
    return [RLMRealm realmWithConfiguration:configuration error:outError];
}

// ARC tries to eliminate calls to autorelease when the value is then immediately
// returned, but this results in significantly different semantics between debug
// and release builds for RLMRealm, so force it to always autorelease.
static id RLMAutorelease(id value) {
    // +1 __bridge_retained, -1 CFAutorelease
    return value ? (__bridge id)CFAutorelease((__bridge_retained CFTypeRef)value) : nil;
}

static void RLMCopyColumnMapping(RLMObjectSchema *targetSchema, const ObjectSchema &tableSchema) {
    REALM_ASSERT_DEBUG(targetSchema.properties.count == tableSchema.properties.size());

    // copy updated column mapping
    for (auto const& prop : tableSchema.properties) {
        RLMProperty *targetProp = targetSchema[@(prop.name.c_str())];
        targetProp.column = prop.table_column;
    }

    // re-order properties
    [targetSchema sortPropertiesByColumn];
}

static void RLMRealmSetSchemaAndAlign(RLMRealm *realm, RLMSchema *targetSchema) {
    realm.schema = targetSchema;
    for (auto const& aligned : *realm->_realm->config().schema) {
        if (RLMObjectSchema *objectSchema = [targetSchema schemaForClassName:@(aligned.name.c_str())]) {
            objectSchema.realm = realm;
            RLMCopyColumnMapping(objectSchema, aligned);
        }
    }
}

+ (instancetype)realmWithSharedRealm:(SharedRealm)sharedRealm schema:(RLMSchema *)schema {
    RLMRealm *realm = [RLMRealm new];
    realm->_realm = sharedRealm;
    realm->_dynamic = YES;
    RLMRealmSetSchemaAndAlign(realm, schema);
    return RLMAutorelease(realm);
}

+ (SharedRealm)openSharedRealm:(Realm::Config const&)config error:(NSError **)outError {
    try {
        return Realm::get_shared_realm(config);
    }
    catch (RealmFileException const& ex) {
        switch (ex.kind()) {
            case RealmFileException::Kind::PermissionDenied:
                RLMSetErrorOrThrow(RLMMakeError(RLMErrorFilePermissionDenied, ex), outError);
                break;
            case RealmFileException::Kind::IncompatibleLockFile: {
                NSString *err = @"Realm file is currently open in another process "
                                 "which cannot share access with this process. All "
                                 "processes sharing a single file must be the same "
                                 "architecture. For sharing files between the Realm "
                                 "Browser and an iOS simulator, this means that you "
                                 "must use a 64-bit simulator.";
                RLMSetErrorOrThrow(RLMMakeError(RLMErrorIncompatibleLockFile, File::PermissionDenied(err.UTF8String, "FIXME: ex.get_path()")), outError);
                break;
            }
            case RealmFileException::Kind::Exists:
                RLMSetErrorOrThrow(RLMMakeError(RLMErrorFileExists, ex), outError);
                break;
            case RealmFileException::Kind::AccessError:
                RLMSetErrorOrThrow(RLMMakeError(RLMErrorFileAccessError, ex), outError);
                break;
            default:
                RLMSetErrorOrThrow(RLMMakeError(RLMErrorFail, ex), outError);
                break;
        }
    }
    catch (std::system_error const& ex) {
        RLMSetErrorOrThrow(RLMMakeError(ex), outError);
    }
    catch (const std::exception &exp) {
        RLMSetErrorOrThrow(RLMMakeError(RLMErrorFail, exp), outError);
    }
    return nullptr;
}

+ (instancetype)realmWithConfiguration:(RLMRealmConfiguration *)configuration error:(NSError **)error {
    configuration = [configuration copy];
    Realm::Config& config = configuration.config;

    bool dynamic = configuration.dynamic;
    bool readOnly = configuration.readOnly;

    // try to reuse existing realm first
    if (config.cache || dynamic) {
        RLMRealm *realm = RLMGetThreadLocalCachedRealmForPath(config.path);
        if (realm) {
            auto const& old_config = realm->_realm->config();
            if (old_config.read_only != config.read_only) {
                @throw RLMException(@"Realm at path '%s' already opened with different read permissions", config.path.c_str());
            }
            if (old_config.in_memory != config.in_memory) {
                @throw RLMException(@"Realm at path '%s' already opened with different inMemory settings", config.path.c_str());
            }
            if (realm->_dynamic != dynamic) {
                @throw RLMException(@"Realm at path '%s' already opened with different dynamic settings", config.path.c_str());
            }
            if (old_config.encryption_key != config.encryption_key) {
                @throw RLMException(@"Realm at path '%s' already opened with different encryption key", config.path.c_str());
            }
            return RLMAutorelease(realm);
        }
    }

<<<<<<< HEAD
    key = key ?: keyForPath(path);

    NSURL *serverBaseURL;
    @synchronized (s_serverBaseURLS) {
        serverBaseURL = s_serverBaseURLS[path];
    }

    realm = [[RLMRealm alloc] initWithPath:path key:key readOnly:readonly inMemory:inMemory dynamic:dynamic error:outError serverBaseURL:serverBaseURL];
    if (outError && *outError) {
        return nil;
=======
    RLMRealm *realm = [RLMRealm new];
    realm->_dynamic = dynamic;

    auto migrationBlock = configuration.migrationBlock;
    if (migrationBlock && config.schema_version > 0) {
        auto customSchema = configuration.customSchema;
        config.migration_function = [=](SharedRealm old_realm, SharedRealm realm) {
            RLMSchema *oldSchema = [RLMSchema dynamicSchemaFromObjectStoreSchema:*old_realm->config().schema];
            RLMRealm *oldRealm = [RLMRealm realmWithSharedRealm:old_realm schema:oldSchema];

            // The destination RLMRealm can't just use the schema from the
            // SharedRealm because it doesn't have information about whether or
            // not a class was defined in Swift, which effects how new objects
            // are created
            RLMSchema *newSchema = [customSchema ?: RLMSchema.sharedSchema copy];
            RLMRealm *newRealm = [RLMRealm realmWithSharedRealm:realm schema:newSchema];

            [[[RLMMigration alloc] initWithRealm:newRealm oldRealm:oldRealm] execute:migrationBlock];

            oldRealm->_realm = nullptr;
            newRealm->_realm = nullptr;
        };
    }
    else {
        config.migration_function = [](SharedRealm, SharedRealm) { };
>>>>>>> ceb19856
    }

    // protects the realm cache and accessors cache
    static id initLock = [NSObject new];
    @synchronized(initLock) {
        realm->_realm = [self openSharedRealm:config error:error];
        if (!realm->_realm) {
            return nil;
        }

        // if we have a cached realm on another thread, copy without a transaction
        if (RLMRealm *cachedRealm = RLMGetAnyCachedRealmForPath(config.path)) {
            realm.schema = [cachedRealm.schema shallowCopy];
            for (RLMObjectSchema *objectSchema in realm.schema.objectSchema) {
                objectSchema.realm = realm;
            }
        }
        else {
<<<<<<< HEAD
            // check cache for existing cached realms with the same path
            RLMRealm *existingRealm = RLMGetAnyCachedRealmForPath(path);
            if (existingRealm) {
                // if we have a cached realm on another thread, copy without a transaction
                RLMRealmSetSchema(realm, [existingRealm.schema shallowCopy], false);

                // Ensured by the SharedGroup constructor.
                REALM_ASSERT(bool(existingRealm->_serverBaseURL) == bool(realm->_serverBaseURL));

                if (realm->_serverBaseURL) {
                    if (![realm->_serverBaseURL isEqual:existingRealm->_serverBaseURL]) {
                        @throw [NSException exceptionWithName:@"RLMException"
                                                       reason:@"Server synchronization URL mismatch"
                                                     userInfo:nil];
                    }
                    realm->_syncSession = existingRealm->_syncSession;
                }
            }
            else {
                RLMSyncSession *session = 0;
                // FIXME: A file cannot be reliably identified by its path. A
                // safe approach is to start by opening the file, then get the
                // inode and device numbers from the file descriptor, then use
                // that pair as a key to lookup a preexisting RLMRealm
                // instance. If one is found, the opened file can be closed. If
                // one is not found, a new RLMRealm instance can be created from
                // the handle of the open file. Alternatively, on a system with
                // a proc filesystem, on can use the path to the file descriptor
                // as a basis for constructing the new RLMInstance. Note that
                // the inode number is only guaranteed to stay valid for as long
                // as you hold on the the handle of the open file.
                session = [s_syncSessions objectForKey:realm.path];
                if (!session) {
                    if (serverBaseURL) {
                        NSString *hostKey = serverBaseURL.host;
                        if (serverBaseURL.port) {
                            hostKey = [NSString stringWithFormat:@"%@:%@", serverBaseURL.host, serverBaseURL.port];
                        }
                        RLMServerConnection *conn = [s_serverConnections objectForKey:hostKey];
                        if (!conn) {
                            unsigned long serverConnectionIdent = ++s_lastServerConnectionIdent;
                            conn = [[RLMServerConnection alloc] initWithIdent:serverConnectionIdent
                                                                      address:serverBaseURL.host
                                                                         port:serverBaseURL.port];
                            [s_serverConnections setObject:conn forKey:hostKey];
                        }
                        session = [[RLMSyncSession alloc] initWithConnection:conn
                                                                  serverPath:serverBaseURL.path
                                                                  clientPath:realm.path];
                        [s_syncSessions setObject:session forKey:realm.path];
                        NSOperationQueue *mainQueue = [NSOperationQueue mainQueue];
                        __weak RLMSyncSession *weakSession = session;
                        [mainQueue addOperationWithBlock:^{
                                [weakSession mainThreadInit];
                            }];
                    }
                }
                realm->_syncSession = session;

                // if we are the first realm at this path, set/align schema or perform migration if needed
                RLMSchema *targetSchema = customSchema ?: RLMSchema.sharedSchema;
                @try {
                    RLMUpdateRealmToSchemaVersion(realm, schemaVersionForPath(path), [targetSchema copy], [realm migrationBlock:key]);
                }
                @catch (NSException *exception) {
                    RLMSetErrorOrThrow(RLMMakeError(exception), outError);
                    return nil;
=======
            try {
                // set/align schema or perform migration if needed
                RLMSchema *schema = [configuration.customSchema copy];
                if (!schema) {
                    if (dynamic) {
                        schema = [RLMSchema dynamicSchemaFromObjectStoreSchema:*realm->_realm->config().schema];
                    }
                    else {
                        schema = [RLMSchema.sharedSchema copy];
                        realm->_realm->update_schema(schema.objectStoreCopy, config.schema_version);
                    }
>>>>>>> ceb19856
                }

                RLMRealmSetSchemaAndAlign(realm, schema);
            } catch (std::exception const& exception) {
                RLMSetErrorOrThrow(RLMMakeError(RLMException(exception)), error);
                return nil;
            }

            if (!dynamic || configuration.customSchema) {
                RLMRealmCreateAccessors(realm.schema);
            }
        }

        if (config.cache) {
            RLMCacheRealm(config.path, realm);
        }
    }

    if (!readOnly) {
        // initializing the schema started a read transaction, so end it
        [realm invalidate];
        realm->_realm->m_delegate = RLMCreateRealmDelegate(realm);
    }

    return RLMAutorelease(realm);
}

+ (void)resetRealmState {
    RLMClearRealmCache();
    realm::Realm::s_global_cache.clear();
    [RLMRealmConfiguration resetRealmConfigurationState];
}

static void CheckReadWrite(RLMRealm *realm, NSString *msg=@"Cannot write to a read-only Realm") {
    if (realm.readOnly) {
        @throw RLMException(@"%@", msg);
    }
}

- (RLMNotificationToken *)addNotificationBlock:(RLMNotificationBlock)block {
    [self verifyThread];
    CheckReadWrite(self, @"Read-only Realms do not change and do not have change notifications");
    if (!block) {
        @throw RLMException(@"The notification block should not be nil");
    }

    _realm->read_group();

    if (!_notificationHandlers) {
        _notificationHandlers = [NSHashTable hashTableWithOptions:NSPointerFunctionsWeakMemory];
    }

    RLMNotificationToken *token = [[RLMNotificationToken alloc] init];
    token.realm = self;
    token.block = block;
    [_notificationHandlers addObject:token];
    return token;
}

- (void)removeNotification:(RLMNotificationToken *)token {
    [self verifyThread];
    if (token) {
        [_notificationHandlers removeObject:token];
        token.realm = nil;
        token.block = nil;
    }
}

- (void)sendNotifications:(NSString *)notification {
    NSAssert(!self.readOnly, @"Read-only realms do not have notifications");

    // call this realms notification blocks
    for (RLMNotificationToken *token in [_notificationHandlers allObjects]) {
        if (token.block) {
            token.block(notification, self);
        }
    }
}

- (RLMRealmConfiguration *)configuration {
    RLMRealmConfiguration *configuration = [[RLMRealmConfiguration alloc] init];
    configuration.config = _realm->config();
    configuration.dynamic = _dynamic;
    configuration.customSchema = _schema;
    return configuration;
}

- (void)beginWriteTransaction {
    try {
        _realm->begin_transaction();
    }
    catch (std::exception &ex) {
        @throw RLMException(ex);
    }

    // notify any collections currently being enumerated that they need
    // to switch to enumerating a copy as the data may change on them
    for (RLMFastEnumerator *enumerator in _collectionEnumerators) {
        [enumerator detach];
    }
    _collectionEnumerators = nil;
}

- (void)commitWriteTransaction {
    [self commitWriteTransaction:nil];
}

<<<<<<< HEAD
            // send local notification
            [self sendNotifications:RLMRealmDidChangeNotification];

            NSOperationQueue *mainQueue = [NSOperationQueue mainQueue];
            __weak RLMSyncSession *weakSession = _syncSession;
            [mainQueue addOperationWithBlock:^{
                [weakSession refreshLatestVersionAvailable];
            }];
        }
        catch (std::exception& ex) {
            @throw RLMException(ex);
        }
    } else {
       @throw RLMException(@"Can't commit a non-existing write transaction");
=======
- (BOOL)commitWriteTransaction:(NSError **)outError {
    try {
        _realm->commit_transaction();
        return YES;
    }
    catch (std::exception const& ex) {
        RLMSetErrorOrThrow(RLMMakeError(RLMErrorFail, ex), outError);
        return NO;
>>>>>>> ceb19856
    }
}

- (void)transactionWithBlock:(void(^)(void))block {
    [self transactionWithBlock:block error:nil];
}

- (BOOL)transactionWithBlock:(void(^)(void))block error:(NSError **)outError {
    [self beginWriteTransaction];
    block();
    if (_realm->is_in_transaction()) {
        return [self commitWriteTransaction:outError];
    }
    return YES;
}

- (void)cancelWriteTransaction {
    try {
        _realm->cancel_transaction();
    }
    catch (std::exception &ex) {
        @throw RLMException(ex);
    }
}

- (void)invalidate {
    if (_realm->is_in_transaction()) {
        NSLog(@"WARNING: An RLMRealm instance was invalidated during a write "
              "transaction and all pending changes have been rolled back.");
    }

    for (RLMObjectSchema *objectSchema in _schema.objectSchema) {
        for (RLMObservationInfo *info : objectSchema->_observedObjects) {
            info->willChange(RLMInvalidatedKey);
        }
    }

    _realm->invalidate();

    for (RLMObjectSchema *objectSchema in _schema.objectSchema) {
        for (RLMObservationInfo *info : objectSchema->_observedObjects) {
            info->didChange(RLMInvalidatedKey);
        }
        objectSchema.table = nullptr;
    }
}

/**
 Replaces all string columns in this Realm with a string enumeration column and compacts the
 database file.

 Cannot be called from a write transaction.

 Compaction will not occur if other `RLMRealm` instances exist.

 While compaction is in progress, attempts by other threads or processes to open the database will
 wait.

 Be warned that resource requirements for compaction is proportional to the amount of live data in
 the database.

 Compaction works by writing the database contents to a temporary database file and then replacing
 the database with the temporary one. The name of the temporary file is formed by appending
 `.tmp_compaction_space` to the name of the database.

 @return YES if the compaction succeeded.
 */
- (BOOL)compact
{
    return _realm->compact();
}

- (void)dealloc {
    if (_realm) {
        if (_realm->is_in_transaction()) {
            [self cancelWriteTransaction];
            NSLog(@"WARNING: An RLMRealm instance was deallocated during a write transaction and all "
                  "pending changes have been rolled back. Make sure to retain a reference to the "
                  "RLMRealm for the duration of the write transaction.");
        }
    }
}

- (void)notify {
    _realm->notify();
}

- (BOOL)refresh {
    return _realm->refresh();
}

- (void)addObject:(__unsafe_unretained RLMObject *const)object {
    RLMAddObjectToRealm(object, self, false);
}

- (void)addObjects:(id<NSFastEnumeration>)array {
    for (RLMObject *obj in array) {
        if (![obj isKindOfClass:[RLMObject class]]) {
            @throw RLMException(@"Cannot insert objects of type %@ with addObjects:. Only RLMObjects are supported.",
                                NSStringFromClass(obj.class));
        }
        [self addObject:obj];
    }
}

- (void)addOrUpdateObject:(RLMObject *)object {
    // verify primary key
    if (!object.objectSchema.primaryKeyProperty) {
        @throw RLMException(@"'%@' does not have a primary key and can not be updated", object.objectSchema.className);
    }

    RLMAddObjectToRealm(object, self, true);
}

- (void)addOrUpdateObjectsFromArray:(id)array {
    for (RLMObject *obj in array) {
        [self addOrUpdateObject:obj];
    }
}

- (void)deleteObject:(RLMObject *)object {
    RLMDeleteObjectFromRealm(object, self);
}

- (void)deleteObjects:(id)array {
    if ([array respondsToSelector:@selector(realm)] && [array respondsToSelector:@selector(deleteObjectsFromRealm)]) {
        if (self != (RLMRealm *)[array realm]) {
            @throw RLMException(@"Can only delete objects from the Realm they belong to.");
        }
        [array deleteObjectsFromRealm];
    }
    else if ([array conformsToProtocol:@protocol(NSFastEnumeration)]) {
        for (id obj in array) {
            if ([obj isKindOfClass:RLMObjectBase.class]) {
                RLMDeleteObjectFromRealm(obj, self);
            }
        }
    }
    else {
        @throw RLMException(@"Invalid array type - container must be an RLMArray, RLMArray, or NSArray of RLMObjects");
    }
}

- (void)deleteAllObjects {
    RLMDeleteAllObjectsFromRealm(self);
}

- (RLMResults *)allObjects:(NSString *)objectClassName {
    return RLMGetObjects(self, objectClassName, nil);
}

- (RLMResults *)objects:(NSString *)objectClassName where:(NSString *)predicateFormat, ... {
    va_list args;
    RLM_VARARG(predicateFormat, args);
    return [self objects:objectClassName where:predicateFormat args:args];
}

- (RLMResults *)objects:(NSString *)objectClassName where:(NSString *)predicateFormat args:(va_list)args {
    return [self objects:objectClassName withPredicate:[NSPredicate predicateWithFormat:predicateFormat arguments:args]];
}

- (RLMResults *)objects:(NSString *)objectClassName withPredicate:(NSPredicate *)predicate {
    return RLMGetObjects(self, objectClassName, predicate);
}

- (RLMObject *)objectWithClassName:(NSString *)className forPrimaryKey:(id)primaryKey {
    return RLMGetObject(self, className, primaryKey);
}

+ (uint64_t)schemaVersionAtPath:(NSString *)realmPath error:(NSError **)error {
    return [RLMRealm schemaVersionAtPath:realmPath encryptionKey:nil error:error];
}

+ (uint64_t)schemaVersionAtPath:(NSString *)realmPath encryptionKey:(NSData *)key error:(NSError **)outError {
<<<<<<< HEAD
    key = validatedKey(key) ?: keyForPath(realmPath);
    RLMRealm *realm = RLMGetThreadLocalCachedRealmForPath(realmPath);
    if (!realm) {
        NSError *error;
        realm = [[RLMRealm alloc] initWithPath:realmPath key:key readOnly:YES inMemory:NO dynamic:YES error:&error serverBaseURL:nil];
        if (error) {
            RLMSetErrorOrThrow(error, outError);
            return RLMNotVersioned;
=======
    try {
        RLMRealmConfiguration *config = [[RLMRealmConfiguration alloc] init];
        config.path = realmPath;
        config.encryptionKey = RLMRealmValidatedEncryptionKey(key);

        uint64_t version = Realm::get_schema_version(config.config);
        if (version == realm::ObjectStore::NotVersioned) {
            RLMSetErrorOrThrow([NSError errorWithDomain:RLMErrorDomain code:RLMErrorFail userInfo:@{NSLocalizedDescriptionKey:@"Cannot open an uninitialized realm in read-only mode"}], outError);
>>>>>>> ceb19856
        }
        return version;
    }
    catch (std::exception &exp) {
        RLMSetErrorOrThrow(RLMMakeError(RLMErrorFail, exp), outError);
        return RLMNotVersioned;
    }
}

+ (NSError *)migrateRealm:(RLMRealmConfiguration *)configuration {
    if (RLMGetAnyCachedRealmForPath(configuration.config.path)) {
        @throw RLMException(@"Cannot migrate Realms that are already open.");
    }

<<<<<<< HEAD
    key = validatedKey(key) ?: keyForPath(realmPath);

    NSError *error;
    RLMRealm *realm = [[RLMRealm alloc] initWithPath:realmPath key:key readOnly:NO inMemory:NO dynamic:YES error:&error serverBaseURL:nil];
    if (error)
=======
    @autoreleasepool {
        NSError *error;
        [RLMRealm realmWithConfiguration:configuration error:&error];
>>>>>>> ceb19856
        return error;
    }
}

- (RLMObject *)createObject:(NSString *)className withValue:(id)value {
    return (RLMObject *)RLMCreateObjectInRealmWithValue(self, className, value, false);
}

+ (void)enableServerSyncOnPath:(NSString *)path serverBaseURL:(NSString *)serverBaseURL {
    NSURL *url = [NSURL URLWithString:serverBaseURL];
    // The URL must specify a scheme, a host, and a path, and the
    // scheme must be 'realm'.
    bool good = url && url.scheme && url.host && url.path &&
        !url.user && !url.query && !url.fragment &&
        [url.scheme.lowercaseString isEqualToString:@"realm"];
    if (!good)
        @throw [NSException exceptionWithName:@"RLMException" reason:@"Bad URL" userInfo:nil];
    @synchronized (s_serverBaseURLS) {
        s_serverBaseURLS[path] = url;
    }
}

+ (void)setServerSyncLogLevel:(int)level {
    s_syncLogEverything = (level >= 2);
}

- (BOOL)writeCopyToPath:(NSString *)path key:(NSData *)key error:(NSError **)error {
    key = RLMRealmValidatedEncryptionKey(key);

    try {
        self.group->write(path.UTF8String, static_cast<const char *>(key.bytes));
        return YES;
    }
    catch (File::PermissionDenied &ex) {
        if (error) {
            *error = RLMMakeError(RLMErrorFilePermissionDenied, ex);
        }
    }
    catch (File::Exists &ex) {
        if (error) {
            *error = RLMMakeError(RLMErrorFileExists, ex);
        }
    }
    catch (File::AccessError &ex) {
        if (error) {
            *error = RLMMakeError(RLMErrorFileAccessError, ex);
        }
    }
    catch (std::exception &ex) {
        if (error) {
            *error = RLMMakeError(RLMErrorFail, ex);
        }
    }

    return NO;
}

- (BOOL)writeCopyToPath:(NSString *)path error:(NSError **)error {
    return [self writeCopyToPath:path key:nil error:error];
}

- (BOOL)writeCopyToPath:(NSString *)path encryptionKey:(NSData *)key error:(NSError **)error {
    if (!key) {
        @throw RLMException(@"Encryption key must not be nil");
    }

    return [self writeCopyToPath:path key:key error:error];
}

<<<<<<< HEAD
- (realm::SharedGroup *)sharedGroup {
    return _sharedGroup.get();
=======
- (void)registerEnumerator:(RLMFastEnumerator *)enumerator {
    if (!_collectionEnumerators) {
        _collectionEnumerators = [NSHashTable hashTableWithOptions:NSPointerFunctionsWeakMemory];
    }
    [_collectionEnumerators addObject:enumerator];

}

- (void)unregisterEnumerator:(RLMFastEnumerator *)enumerator {
    [_collectionEnumerators removeObject:enumerator];
>>>>>>> ceb19856
}

@end<|MERGE_RESOLUTION|>--- conflicted
+++ resolved
@@ -35,132 +35,18 @@
 #import "RLMUpdateChecker.hpp"
 #import "RLMUtil.hpp"
 
-#include <atomic>
-#include <sstream>
-
 #include "object_store.hpp"
-<<<<<<< HEAD
-#include <realm/util/memory_stream.hpp>
-=======
 #include "schema.hpp"
 #include "shared_realm.hpp"
 
->>>>>>> ceb19856
 #include <realm/commit_log.hpp>
 #include <realm/disable_sync_to_disk.hpp>
+#include <realm/lang_bind_helper.hpp>
+#include <realm/util/memory_stream.hpp>
 #include <realm/version.hpp>
-#include <realm/sync.hpp>
-#include <realm/lang_bind_helper.hpp>
 
 using namespace realm;
 using util::File;
-
-@interface RLMRealmConfiguration ()
-- (realm::Realm::Config&)config;
-@end
-
-@interface RLMRealm ()
-- (void)sendNotifications:(NSString *)notification;
-@end
-
-void RLMDisableSyncToDisk() {
-    realm::disable_sync_to_disk();
-}
-
-// Notification Token
-@interface RLMNotificationToken ()
-@property (nonatomic, strong) RLMRealm *realm;
-@property (nonatomic, copy) RLMNotificationBlock block;
-@end
-
-@implementation RLMNotificationToken
-- (void)dealloc
-{
-    if (_realm || _block) {
-        NSLog(@"RLMNotificationToken released without unregistering a notification. You must hold "
-              @"on to the RLMNotificationToken returned from addNotificationBlock and call "
-              @"removeNotification: when you no longer wish to recieve RLMRealm notifications.");
-    }
-}
-@end
-
-<<<<<<< HEAD
-//
-// Global encryption key cache and validation
-//
-
-static bool shouldForciblyDisableEncryption()
-{
-=======
-static bool shouldForciblyDisableEncryption() {
->>>>>>> ceb19856
-    static bool disableEncryption = getenv("REALM_DISABLE_ENCRYPTION");
-    return disableEncryption;
-}
-
-NSData *RLMRealmValidatedEncryptionKey(NSData *key) {
-    if (shouldForciblyDisableEncryption()) {
-        return nil;
-    }
-
-    if (key) {
-        if (key.length != 64) {
-            @throw RLMException(@"Encryption key must be exactly 64 bytes long");
-        }
-        if (RLMIsDebuggerAttached()) {
-            @throw RLMException(@"Cannot open an encrypted Realm with a debugger attached to the process");
-        }
-#if TARGET_OS_WATCH
-        @throw RLMException(@"Cannot open an encrypted Realm on watchOS.");
-#endif
-    }
-
-    return key;
-}
-
-<<<<<<< HEAD
-static void setKeyForPath(NSData *key, NSString *path) {
-    key = validatedKey(key);
-    @synchronized (s_keysPerPath) {
-        if (key) {
-            s_keysPerPath[path] = key;
-        }
-        else {
-            [s_keysPerPath removeObjectForKey:path];
-        }
-    }
-}
-
-//
-// Schema version and migration blocks
-//
-static NSMutableDictionary *s_migrationBlocks = [NSMutableDictionary new];
-static NSMutableDictionary *s_schemaVersions = [NSMutableDictionary new];
-
-static NSUInteger schemaVersionForPath(NSString *path) {
-    @synchronized(s_migrationBlocks) {
-        NSNumber *version = s_schemaVersions[path];
-        if (version) {
-            return [version unsignedIntegerValue];
-        }
-        return 0;
-    }
-}
-
-static RLMMigrationBlock migrationBlockForPath(NSString *path) {
-    @synchronized(s_migrationBlocks) {
-        return s_migrationBlocks[path];
-    }
-}
-
-static void clearMigrationCache() {
-    @synchronized(s_migrationBlocks) {
-        [s_migrationBlocks removeAllObjects];
-        [s_schemaVersions removeAllObjects];
-    }
-}
-
-NSMutableDictionary *s_serverBaseURLS = [NSMutableDictionary dictionary];
 
 // Access to s_syncSessions (referenced NSMapTable object), s_serverConnections
 // (referenced NSMapTable object), and s_lastServerConnectionIdent, must be
@@ -174,7 +60,7 @@
 
 unsigned long s_lastServerConnectionIdent = 0;
 
-atomic<bool> s_syncLogEverything(false);
+std::atomic<bool> s_syncLogEverything(false);
 
 // Instances of RLMServerConnection and RLMSyncSession may be created by any
 // thread, but all instance methods must be called by the main thread, except
@@ -197,7 +83,8 @@
 @property (nonatomic) uint_fast64_t serverFileIdent;
 @property (nonatomic) uint_fast64_t clientFileIdent;
 @property (readonly, nonatomic) NSString *serverPath;
-@property (readonly, nonatomic) NSString *clientPath;
+@property (readonly, nonatomic) RLMRealmConfiguration *configuration;
+
 - (void)connectionIsOpen;
 - (void)connectionIsOpenAndSessionHasFileIdent;
 - (void)connectionIsClosed;
@@ -248,10 +135,10 @@
 
     BOOL _inputIsHead;
     size_t _inputBufferSize;
-    unique_ptr<char[]> _inputBuffer;
+    std::unique_ptr<char[]> _inputBuffer;
 
     size_t _headBufferSize;
-    unique_ptr<char[]> _headBuffer;
+    std::unique_ptr<char[]> _headBuffer;
     char *_headBufferCurr;
 
     size_t _messageBodySize;
@@ -288,10 +175,10 @@
         _runLoop = nil;
 
         _inputBufferSize = 1024;
-        _inputBuffer = make_unique<char[]>(_inputBufferSize);
+        _inputBuffer = std::make_unique<char[]>(_inputBufferSize);
 
         _headBufferSize = 256;
-        _headBuffer = make_unique<char[]>(_headBufferSize);
+        _headBuffer = std::make_unique<char[]>(_headBufferSize);
 
         _currentOutputChunk = nil;
         _nextOutputChunk = nil;
@@ -534,9 +421,9 @@
                 {
                     size_t sourceAvail = inputEnd - inputBegin;
                     size_t destAvail = headBufferEnd - _headBufferCurr;
-                    size_t avail = min(sourceAvail, destAvail);
-                    const char *i = find(inputBegin, inputBegin + avail, '\n');
-                    _headBufferCurr = copy(inputBegin, i, _headBufferCurr);
+                    size_t avail = std::min(sourceAvail, destAvail);
+                    const char *i = std::find(inputBegin, inputBegin + avail, '\n');
+                    _headBufferCurr = std::copy(inputBegin, i, _headBufferCurr);
                     if (_headBufferCurr == headBufferEnd) {
                         NSLog(@"RealmSync: Connection[%lu]: Message head too big", _ident);
                         [self closeAndTryToReconnectLater];
@@ -548,12 +435,12 @@
                     ++inputBegin; // Discard newline from input
                     _inputIsHead = NO;
 
-                    MemoryInputStream parser;
+                    util::MemoryInputStream parser;
                     parser.set_buffer(headBufferBegin, _headBufferCurr);
                     _headBufferCurr = headBufferBegin;
                     parser.unsetf(std::ios_base::skipws);
 
-                    string message_type;
+                    std::string message_type;
                     parser >> message_type;
 
                     _messageHandler = nil;
@@ -645,9 +532,9 @@
                     char *messageBodyEnd = messageBodyBegin + _messageBodySize;
                     size_t sourceAvail = inputEnd - inputBegin;
                     size_t destAvail = messageBodyEnd - _messageBodyCurr;
-                    size_t avail = min(sourceAvail, destAvail);
+                    size_t avail = std::min(sourceAvail, destAvail);
                     const char *i = inputBegin + avail;
-                    _messageBodyCurr = copy(inputBegin, i, _messageBodyCurr);
+                    _messageBodyCurr = std::copy(inputBegin, i, _messageBodyCurr);
                     inputBegin = i;
                     if (_messageBodyCurr != messageBodyEnd) {
                         REALM_ASSERT(inputBegin == inputEnd);
@@ -773,12 +660,12 @@
 
 
 @implementation RLMSyncSession {
-    unique_ptr<SharedGroup>   _sharedGroup;
-    unique_ptr<ClientHistory> _history;
-
-    unique_ptr<SharedGroup>   _backgroundSharedGroup; // For background thread
-    unique_ptr<ClientHistory> _backgroundHistory;     // For background thread
-    unique_ptr<Transformer>   _backgroundTransformer; // For background thread
+    std::unique_ptr<SharedGroup>   _sharedGroup;
+    std::unique_ptr<ClientHistory> _history;
+
+    std::unique_ptr<SharedGroup>   _backgroundSharedGroup; // For background thread
+    std::unique_ptr<ClientHistory> _backgroundHistory;     // For background thread
+    std::unique_ptr<Transformer>   _backgroundTransformer; // For background thread
 
     Replication::version_type _latestVersionAvailable;
     Replication::version_type _latestVersionUploaded;
@@ -793,21 +680,21 @@
 
 - (instancetype)initWithConnection:(RLMServerConnection *)connection
                         serverPath:(NSString *)serverPath
-                        clientPath:(NSString *)clientPath {
+                     configuration:(RLMRealmConfiguration *)configuration {
     self = [super init];
     if (self) {
         _connection = connection;
         _serverFileIdent = 0; // Assigned when `_clientFileIdent` is assigned
         _clientFileIdent = 0; // Zero means unassigned
         _serverPath = serverPath;
-        _clientPath = clientPath;
+        _configuration = [configuration copy];
         _sessionIdent = [NSNumber numberWithUnsignedInteger:[connection newSessionIdent]];
 
         SharedGroup::DurabilityLevel durability = SharedGroup::durability_Full;
-        _history = realm::make_client_sync_history(clientPath.UTF8String);
-        _sharedGroup = make_unique<SharedGroup>(*_history, durability);
-        _backgroundHistory = realm::make_client_sync_history(clientPath.UTF8String);
-        _backgroundSharedGroup = make_unique<SharedGroup>(*_backgroundHistory, durability);
+        _history = realm::make_client_sync_history(_configuration.path.UTF8String);
+        _sharedGroup = std::make_unique<SharedGroup>(*_history, durability);
+        _backgroundHistory = realm::make_client_sync_history(_configuration.path.UTF8String);
+        _backgroundSharedGroup = std::make_unique<SharedGroup>(*_backgroundHistory, durability);
         _backgroundTransformer = realm::make_sync_demo(false, *_backgroundHistory);
         _backgroundOperationQueue = [[NSOperationQueue alloc] init];
         _backgroundOperationQueue.name = @"io.realm.sync";
@@ -901,7 +788,7 @@
                                    serverVersion:_syncProgressServerVersion
                                    clientVersion:_syncProgressClientVersion
                                       serverPath:_serverPath
-                                      clientPath:_clientPath];
+                                      clientPath:_configuration.path];
     [self resumeUpload];
 }
 
@@ -1160,7 +1047,7 @@
         @throw [NSException exceptionWithName:@"RLMException" reason:message userInfo:nil];
     }
 
-    [[[RLMRealm realmWithPath:_clientPath] notifier] notifyOtherRealms];
+    [RLMRealm realmWithConfiguration:_configuration error:nullptr]->_realm->notify_others();
 
     if (s_syncLogEverything) {
         NSLog(@"RealmSync: Connection[%lu]: Session[%@]: Server changeset (%llu -> %llu) "
@@ -1187,31 +1074,66 @@
 
 @end
 
-static NSString *s_defaultRealmPath = nil;
-static NSString * const c_defaultRealmFileName = @"default.realm";
-
-=======
->>>>>>> ceb19856
+
+@interface RLMRealmConfiguration ()
+- (realm::Realm::Config&)config;
+@end
+
+@interface RLMRealm ()
+- (void)sendNotifications:(NSString *)notification;
+@end
+
+void RLMDisableSyncToDisk() {
+    realm::disable_sync_to_disk();
+}
+
+// Notification Token
+@interface RLMNotificationToken ()
+@property (nonatomic, strong) RLMRealm *realm;
+@property (nonatomic, copy) RLMNotificationBlock block;
+@end
+
+@implementation RLMNotificationToken
+- (void)dealloc
+{
+    if (_realm || _block) {
+        NSLog(@"RLMNotificationToken released without unregistering a notification. You must hold "
+              @"on to the RLMNotificationToken returned from addNotificationBlock and call "
+              @"removeNotification: when you no longer wish to recieve RLMRealm notifications.");
+    }
+}
+@end
+
+static bool shouldForciblyDisableEncryption() {
+    static bool disableEncryption = getenv("REALM_DISABLE_ENCRYPTION");
+    return disableEncryption;
+}
+
+NSData *RLMRealmValidatedEncryptionKey(NSData *key) {
+    if (shouldForciblyDisableEncryption()) {
+        return nil;
+    }
+
+    if (key) {
+        if (key.length != 64) {
+            @throw RLMException(@"Encryption key must be exactly 64 bytes long");
+        }
+        if (RLMIsDebuggerAttached()) {
+            @throw RLMException(@"Cannot open an encrypted Realm with a debugger attached to the process");
+        }
+#if TARGET_OS_WATCH
+        @throw RLMException(@"Cannot open an encrypted Realm on watchOS.");
+#endif
+    }
+
+    return key;
+}
+
 @implementation RLMRealm {
     NSHashTable *_collectionEnumerators;
     NSHashTable *_notificationHandlers;
-<<<<<<< HEAD
-
-    std::unique_ptr<ClientHistory> _history;
-    std::unique_ptr<SharedGroup> _sharedGroup;
-
-    // Used for read-only realms
-    std::unique_ptr<Group> _readGroup;
-
-    // Used for both
-    Group *_group;
-    BOOL _readOnly;
-    BOOL _inMemory;
-
-    NSURL *_serverBaseURL;
+
     RLMSyncSession *_syncSession;
-=======
->>>>>>> ceb19856
 }
 
 + (BOOL)isCoreDebug {
@@ -1230,88 +1152,8 @@
     RLMSendAnalytics();
 }
 
-<<<<<<< HEAD
-- (instancetype)initWithPath:(NSString *)path key:(NSData *)key readOnly:(BOOL)readonly inMemory:(BOOL)inMemory dynamic:(BOOL)dynamic error:(NSError **)outError serverBaseURL:(NSURL *)serverBaseURL {
-    self = [super init];
-    if (self) {
-        _path = path;
-        _threadID = pthread_mach_thread_np(pthread_self());
-        _notificationHandlers = [NSHashTable hashTableWithOptions:NSPointerFunctionsWeakMemory];
-        _readOnly = readonly;
-        _inMemory = inMemory;
-        _dynamic = dynamic;
-        _autorefresh = YES;
-        _serverBaseURL = serverBaseURL;
-
-        NSError *error = nil;
-        try {
-            // NOTE: we do these checks here as is this is the first time encryption keys are used
-            key = validatedKey(key);
-
-            if (readonly) {
-                _readGroup = make_unique<Group>(path.UTF8String, static_cast<const char *>(key.bytes));
-                _group = _readGroup.get();
-            }
-            else {
-                // FIXME: The SharedGroup constructor, when called below, will
-                // throw a C++ exception if server_synchronization_mode is
-                // inconsistent with the accessed Realm file. This exception
-                // probably has to be transmuted to an NSError.
-                bool server_synchronization_mode = bool(serverBaseURL);
-                if (server_synchronization_mode) {
-                    _history = realm::make_client_sync_history(path.UTF8String,
-                                                               static_cast<const char *>(key.bytes)); // Throws
-                }
-                else {
-                    _history = realm::make_client_history(path.UTF8String,
-                                                          static_cast<const char *>(key.bytes)); // Throws
-                }
-                SharedGroup::DurabilityLevel durability = inMemory ? SharedGroup::durability_MemOnly :
-                                                                     SharedGroup::durability_Full;
-                _sharedGroup = make_unique<SharedGroup>(*_history, durability,
-                                                        static_cast<const char *>(key.bytes));
-            }
-        }
-        catch (File::PermissionDenied const& ex) {
-            NSString *mode = readonly ? @"read" : @"read-write";
-            NSString *additionalMessage = [NSString stringWithFormat:@"Unable to open a realm at path '%@'. Please use a path where your app has %@ permissions.", path, mode];
-            NSString *newMessage = [NSString stringWithFormat:@"%s\n%@", ex.what(), additionalMessage];
-            error = RLMMakeError(RLMErrorFilePermissionDenied,
-                                     File::PermissionDenied(newMessage.UTF8String, _path.UTF8String));
-        }
-        catch (File::Exists const& ex) {
-            error = RLMMakeError(RLMErrorFileExists, ex);
-        }
-        catch (File::AccessError const& ex) {
-            error = RLMMakeError(RLMErrorFileAccessError, ex);
-        }
-        catch (IncompatibleLockFile const&) {
-            NSString *err = @"Realm file is currently open in another process "
-                             "which cannot share access with this process. All "
-                             "processes sharing a single file must be the same "
-                             "architecture. For sharing files between the Realm "
-                             "Browser and an iOS simulator, this means that you "
-                             "must use a 64-bit simulator.";
-            error = [NSError errorWithDomain:RLMErrorDomain
-                                        code:RLMErrorIncompatibleLockFile
-                                    userInfo:@{NSLocalizedDescriptionKey: err,
-                                               @"Error Code": @(RLMErrorIncompatibleLockFile)}];
-        }
-        catch (exception const& ex) {
-            error = RLMMakeError(RLMErrorFail, ex);
-        }
-
-        if (error) {
-            RLMSetErrorOrThrow(error, outError);
-            return nil;
-        }
-
-    }
-    return self;
-=======
 - (BOOL)isEmpty {
     return realm::ObjectStore::is_empty(self.group);
->>>>>>> ceb19856
 }
 
 - (void)verifyThread {
@@ -1484,18 +1326,6 @@
         }
     }
 
-<<<<<<< HEAD
-    key = key ?: keyForPath(path);
-
-    NSURL *serverBaseURL;
-    @synchronized (s_serverBaseURLS) {
-        serverBaseURL = s_serverBaseURLS[path];
-    }
-
-    realm = [[RLMRealm alloc] initWithPath:path key:key readOnly:readonly inMemory:inMemory dynamic:dynamic error:outError serverBaseURL:serverBaseURL];
-    if (outError && *outError) {
-        return nil;
-=======
     RLMRealm *realm = [RLMRealm new];
     realm->_dynamic = dynamic;
 
@@ -1521,7 +1351,6 @@
     }
     else {
         config.migration_function = [](SharedRealm, SharedRealm) { };
->>>>>>> ceb19856
     }
 
     // protects the realm cache and accessors cache
@@ -1538,77 +1367,59 @@
             for (RLMObjectSchema *objectSchema in realm.schema.objectSchema) {
                 objectSchema.realm = realm;
             }
+
+            // Ensured by the SharedGroup constructor.
+            REALM_ASSERT(bool(cachedRealm.configuration.syncServerURL) == bool(realm.configuration.syncServerURL));
+
+            if (realm.configuration.syncServerURL) {
+                if (![realm.configuration.syncServerURL isEqual:cachedRealm.configuration.syncServerURL]) {
+                    @throw [NSException exceptionWithName:@"RLMException"
+                                                   reason:@"Server synchronization URL mismatch"
+                                                 userInfo:nil];
+                }
+                realm->_syncSession = cachedRealm->_syncSession;
+            }
         }
         else {
-<<<<<<< HEAD
-            // check cache for existing cached realms with the same path
-            RLMRealm *existingRealm = RLMGetAnyCachedRealmForPath(path);
-            if (existingRealm) {
-                // if we have a cached realm on another thread, copy without a transaction
-                RLMRealmSetSchema(realm, [existingRealm.schema shallowCopy], false);
-
-                // Ensured by the SharedGroup constructor.
-                REALM_ASSERT(bool(existingRealm->_serverBaseURL) == bool(realm->_serverBaseURL));
-
-                if (realm->_serverBaseURL) {
-                    if (![realm->_serverBaseURL isEqual:existingRealm->_serverBaseURL]) {
-                        @throw [NSException exceptionWithName:@"RLMException"
-                                                       reason:@"Server synchronization URL mismatch"
-                                                     userInfo:nil];
+            // FIXME: A file cannot be reliably identified by its path. A
+            // safe approach is to start by opening the file, then get the
+            // inode and device numbers from the file descriptor, then use
+            // that pair as a key to lookup a preexisting RLMRealm
+            // instance. If one is found, the opened file can be closed. If
+            // one is not found, a new RLMRealm instance can be created from
+            // the handle of the open file. Alternatively, on a system with
+            // a proc filesystem, on can use the path to the file descriptor
+            // as a basis for constructing the new RLMInstance. Note that
+            // the inode number is only guaranteed to stay valid for as long
+            // as you hold on the the handle of the open file.
+            RLMSyncSession *session = [s_syncSessions objectForKey:realm.path];
+            if (!session) {
+                if (NSURL *serverBaseURL = realm.configuration.syncServerURL) {
+                    NSString *hostKey = serverBaseURL.host;
+                    if (serverBaseURL.port) {
+                        hostKey = [NSString stringWithFormat:@"%@:%@", serverBaseURL.host, serverBaseURL.port];
                     }
-                    realm->_syncSession = existingRealm->_syncSession;
+                    RLMServerConnection *conn = [s_serverConnections objectForKey:hostKey];
+                    if (!conn) {
+                        unsigned long serverConnectionIdent = ++s_lastServerConnectionIdent;
+                        conn = [[RLMServerConnection alloc] initWithIdent:serverConnectionIdent
+                                                                  address:serverBaseURL.host
+                                                                     port:serverBaseURL.port];
+                        [s_serverConnections setObject:conn forKey:hostKey];
+                    }
+                    session = [[RLMSyncSession alloc] initWithConnection:conn
+                                                              serverPath:serverBaseURL.path
+                                                           configuration:realm.configuration];
+                    [s_syncSessions setObject:session forKey:realm.path];
+                    NSOperationQueue *mainQueue = [NSOperationQueue mainQueue];
+                    __weak RLMSyncSession *weakSession = session;
+                    [mainQueue addOperationWithBlock:^{
+                        [weakSession mainThreadInit];
+                    }];
                 }
             }
-            else {
-                RLMSyncSession *session = 0;
-                // FIXME: A file cannot be reliably identified by its path. A
-                // safe approach is to start by opening the file, then get the
-                // inode and device numbers from the file descriptor, then use
-                // that pair as a key to lookup a preexisting RLMRealm
-                // instance. If one is found, the opened file can be closed. If
-                // one is not found, a new RLMRealm instance can be created from
-                // the handle of the open file. Alternatively, on a system with
-                // a proc filesystem, on can use the path to the file descriptor
-                // as a basis for constructing the new RLMInstance. Note that
-                // the inode number is only guaranteed to stay valid for as long
-                // as you hold on the the handle of the open file.
-                session = [s_syncSessions objectForKey:realm.path];
-                if (!session) {
-                    if (serverBaseURL) {
-                        NSString *hostKey = serverBaseURL.host;
-                        if (serverBaseURL.port) {
-                            hostKey = [NSString stringWithFormat:@"%@:%@", serverBaseURL.host, serverBaseURL.port];
-                        }
-                        RLMServerConnection *conn = [s_serverConnections objectForKey:hostKey];
-                        if (!conn) {
-                            unsigned long serverConnectionIdent = ++s_lastServerConnectionIdent;
-                            conn = [[RLMServerConnection alloc] initWithIdent:serverConnectionIdent
-                                                                      address:serverBaseURL.host
-                                                                         port:serverBaseURL.port];
-                            [s_serverConnections setObject:conn forKey:hostKey];
-                        }
-                        session = [[RLMSyncSession alloc] initWithConnection:conn
-                                                                  serverPath:serverBaseURL.path
-                                                                  clientPath:realm.path];
-                        [s_syncSessions setObject:session forKey:realm.path];
-                        NSOperationQueue *mainQueue = [NSOperationQueue mainQueue];
-                        __weak RLMSyncSession *weakSession = session;
-                        [mainQueue addOperationWithBlock:^{
-                                [weakSession mainThreadInit];
-                            }];
-                    }
-                }
-                realm->_syncSession = session;
-
-                // if we are the first realm at this path, set/align schema or perform migration if needed
-                RLMSchema *targetSchema = customSchema ?: RLMSchema.sharedSchema;
-                @try {
-                    RLMUpdateRealmToSchemaVersion(realm, schemaVersionForPath(path), [targetSchema copy], [realm migrationBlock:key]);
-                }
-                @catch (NSException *exception) {
-                    RLMSetErrorOrThrow(RLMMakeError(exception), outError);
-                    return nil;
-=======
+            realm->_syncSession = session;
+
             try {
                 // set/align schema or perform migration if needed
                 RLMSchema *schema = [configuration.customSchema copy];
@@ -1620,7 +1431,6 @@
                         schema = [RLMSchema.sharedSchema copy];
                         realm->_realm->update_schema(schema.objectStoreCopy, config.schema_version);
                     }
->>>>>>> ceb19856
                 }
 
                 RLMRealmSetSchemaAndAlign(realm, schema);
@@ -1692,6 +1502,13 @@
 - (void)sendNotifications:(NSString *)notification {
     NSAssert(!self.readOnly, @"Read-only realms do not have notifications");
 
+    if ([notification isEqualToString:RLMRealmDidChangeNotification]) {
+        __weak RLMSyncSession *weakSession = _syncSession;
+        [[NSOperationQueue mainQueue] addOperationWithBlock:^{
+            [weakSession refreshLatestVersionAvailable];
+        }];
+    }
+
     // call this realms notification blocks
     for (RLMNotificationToken *token in [_notificationHandlers allObjects]) {
         if (token.block) {
@@ -1728,22 +1545,6 @@
     [self commitWriteTransaction:nil];
 }
 
-<<<<<<< HEAD
-            // send local notification
-            [self sendNotifications:RLMRealmDidChangeNotification];
-
-            NSOperationQueue *mainQueue = [NSOperationQueue mainQueue];
-            __weak RLMSyncSession *weakSession = _syncSession;
-            [mainQueue addOperationWithBlock:^{
-                [weakSession refreshLatestVersionAvailable];
-            }];
-        }
-        catch (std::exception& ex) {
-            @throw RLMException(ex);
-        }
-    } else {
-       @throw RLMException(@"Can't commit a non-existing write transaction");
-=======
 - (BOOL)commitWriteTransaction:(NSError **)outError {
     try {
         _realm->commit_transaction();
@@ -1752,7 +1553,6 @@
     catch (std::exception const& ex) {
         RLMSetErrorOrThrow(RLMMakeError(RLMErrorFail, ex), outError);
         return NO;
->>>>>>> ceb19856
     }
 }
 
@@ -1803,17 +1603,17 @@
 /**
  Replaces all string columns in this Realm with a string enumeration column and compacts the
  database file.
-
+ 
  Cannot be called from a write transaction.
 
  Compaction will not occur if other `RLMRealm` instances exist.
-
+ 
  While compaction is in progress, attempts by other threads or processes to open the database will
  wait.
-
+ 
  Be warned that resource requirements for compaction is proportional to the amount of live data in
  the database.
-
+ 
  Compaction works by writing the database contents to a temporary database file and then replacing
  the database with the temporary one. The name of the temporary file is formed by appending
  `.tmp_compaction_space` to the name of the database.
@@ -1927,16 +1727,6 @@
 }
 
 + (uint64_t)schemaVersionAtPath:(NSString *)realmPath encryptionKey:(NSData *)key error:(NSError **)outError {
-<<<<<<< HEAD
-    key = validatedKey(key) ?: keyForPath(realmPath);
-    RLMRealm *realm = RLMGetThreadLocalCachedRealmForPath(realmPath);
-    if (!realm) {
-        NSError *error;
-        realm = [[RLMRealm alloc] initWithPath:realmPath key:key readOnly:YES inMemory:NO dynamic:YES error:&error serverBaseURL:nil];
-        if (error) {
-            RLMSetErrorOrThrow(error, outError);
-            return RLMNotVersioned;
-=======
     try {
         RLMRealmConfiguration *config = [[RLMRealmConfiguration alloc] init];
         config.path = realmPath;
@@ -1945,7 +1735,6 @@
         uint64_t version = Realm::get_schema_version(config.config);
         if (version == realm::ObjectStore::NotVersioned) {
             RLMSetErrorOrThrow([NSError errorWithDomain:RLMErrorDomain code:RLMErrorFail userInfo:@{NSLocalizedDescriptionKey:@"Cannot open an uninitialized realm in read-only mode"}], outError);
->>>>>>> ceb19856
         }
         return version;
     }
@@ -1960,41 +1749,15 @@
         @throw RLMException(@"Cannot migrate Realms that are already open.");
     }
 
-<<<<<<< HEAD
-    key = validatedKey(key) ?: keyForPath(realmPath);
-
-    NSError *error;
-    RLMRealm *realm = [[RLMRealm alloc] initWithPath:realmPath key:key readOnly:NO inMemory:NO dynamic:YES error:&error serverBaseURL:nil];
-    if (error)
-=======
     @autoreleasepool {
         NSError *error;
         [RLMRealm realmWithConfiguration:configuration error:&error];
->>>>>>> ceb19856
         return error;
     }
 }
 
 - (RLMObject *)createObject:(NSString *)className withValue:(id)value {
     return (RLMObject *)RLMCreateObjectInRealmWithValue(self, className, value, false);
-}
-
-+ (void)enableServerSyncOnPath:(NSString *)path serverBaseURL:(NSString *)serverBaseURL {
-    NSURL *url = [NSURL URLWithString:serverBaseURL];
-    // The URL must specify a scheme, a host, and a path, and the
-    // scheme must be 'realm'.
-    bool good = url && url.scheme && url.host && url.path &&
-        !url.user && !url.query && !url.fragment &&
-        [url.scheme.lowercaseString isEqualToString:@"realm"];
-    if (!good)
-        @throw [NSException exceptionWithName:@"RLMException" reason:@"Bad URL" userInfo:nil];
-    @synchronized (s_serverBaseURLS) {
-        s_serverBaseURLS[path] = url;
-    }
-}
-
-+ (void)setServerSyncLogLevel:(int)level {
-    s_syncLogEverything = (level >= 2);
 }
 
 - (BOOL)writeCopyToPath:(NSString *)path key:(NSData *)key error:(NSError **)error {
@@ -2040,10 +1803,6 @@
     return [self writeCopyToPath:path key:key error:error];
 }
 
-<<<<<<< HEAD
-- (realm::SharedGroup *)sharedGroup {
-    return _sharedGroup.get();
-=======
 - (void)registerEnumerator:(RLMFastEnumerator *)enumerator {
     if (!_collectionEnumerators) {
         _collectionEnumerators = [NSHashTable hashTableWithOptions:NSPointerFunctionsWeakMemory];
@@ -2054,7 +1813,10 @@
 
 - (void)unregisterEnumerator:(RLMFastEnumerator *)enumerator {
     [_collectionEnumerators removeObject:enumerator];
->>>>>>> ceb19856
+}
+
++ (void)setServerSyncLogLevel:(int)level {
+    s_syncLogEverything = (level >= 2);
 }
 
 @end