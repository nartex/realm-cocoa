--- conflicted
+++ resolved
@@ -55,22 +55,8 @@
     if (self) {
         // create rw realm to migrate with current on disk table
         _realm = realm;
-<<<<<<< HEAD
-
-        // FIXME: Passing nil for serverBaseURL may not always be the right thing to do.
-
-        // create read only realm used during migration with current on disk schema
-        _oldRealm = [[RLMMigrationRealm alloc] initWithPath:realm.path key:key readOnly:NO inMemory:NO dynamic:YES error:error serverBaseURL:nil];
-        if (_oldRealm) {
-            RLMRealmSetSchema(_oldRealm, [RLMSchema dynamicSchemaFromRealm:_oldRealm], true);
-        }
-        if (error && *error) {
-            return nil;
-        }
-=======
         _oldRealm = oldRealm;
         object_setClass(_oldRealm, RLMMigrationRealm.class);
->>>>>>> ceb19856
     }
     return self;
 }
