--- conflicted
+++ resolved
@@ -85,11 +85,6 @@
     }
 }
 
-<<<<<<< HEAD
-extension RLMSyncPermissionResults {
-    @nonobjc open func addNotificationBlock(_ block: @escaping RLMPermissionStatusBlock) -> RLMNotificationToken {
-        return __addNotificationBlock(block)
-=======
 // MARK: - Sync-related
 
 extension RLMSyncManager {
@@ -119,10 +114,12 @@
     public static func logIn(with credentials: RLMSyncCredentials,
                              server authServerURL: URL,
                              timeout: TimeInterval = 30,
+                             callbackQueue queue: DispatchQueue = DispatchQueue.main,
                              onCompletion completion: @escaping RLMUserCompletionBlock) {
         return __logIn(with: credentials,
                        authServerURL: authServerURL,
                        timeout: timeout,
+                       callbackQueue: queue,
                        onCompletion: completion)
     }
 
@@ -138,12 +135,17 @@
 
 extension RLMSyncSession {
     public func addProgressNotification(for direction: RLMSyncProgressDirection,
-                                        mode: RLMSyncProgress,
+                                        mode: RLMSyncProgressMode,
                                         block: @escaping RLMProgressNotificationBlock) -> RLMProgressNotificationToken? {
         return __addProgressNotification(for: direction,
                                          mode: mode,
                                          block: block)
->>>>>>> 7bc8c827
+    }
+}
+
+extension RLMSyncPermissionResults {
+    @nonobjc open func addNotificationBlock(_ block: @escaping RLMPermissionStatusBlock) -> RLMNotificationToken {
+        return __addNotificationBlock(block)
     }
 }
 
