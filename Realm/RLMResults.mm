--- conflicted
+++ resolved
@@ -239,13 +239,8 @@
 }
 
 - (id)valueForKey:(NSString *)key {
-<<<<<<< HEAD
-    return translateRLMResultsErrors([&] {
-        return RLMCollectionValueForKey(self, key);
-=======
-    return translateErrors([&] {
+    return translateRLMResultsErrors([&] {
         return RLMCollectionValueForKey(_results, key, _realm, *_info);
->>>>>>> 76f0f67e
     });
 }
 
@@ -280,13 +275,8 @@
 
 - (NSArray *)_unionOfObjectsForKeyPath:(NSString *)keyPath {
     assertKeyPathIsNotNested(keyPath);
-<<<<<<< HEAD
-    return translateRLMResultsErrors([&] {
-        return RLMCollectionValueForKey(self, keyPath);
-=======
-    return translateErrors([&] {
+    return translateRLMResultsErrors([&] {
         return RLMCollectionValueForKey(_results, keyPath, _realm, *_info);
->>>>>>> 76f0f67e
     });
 }
 
@@ -300,21 +290,12 @@
         @throw RLMException(@"self is not a valid key-path for a KVC array collection operator as 'unionOfArrays'.");
     }
 
-<<<<<<< HEAD
-    return translateRLMResultsErrors([&] {
-        NSArray *nestedResults = RLMCollectionValueForKey(self, keyPath);
-        NSMutableArray *flatArray = [NSMutableArray arrayWithCapacity:nestedResults.count];
-        for (id<RLMFastEnumerable> array in nestedResults) {
-            NSArray *nsArray = RLMCollectionValueForKey(array, @"self");
-            [flatArray addObjectsFromArray:nsArray];
-=======
-    return translateErrors([&] {
+    return translateRLMResultsErrors([&] {
         NSMutableArray *flatArray = [NSMutableArray new];
         for (id<NSFastEnumeration> array in RLMCollectionValueForKey(_results, keyPath, _realm, *_info)) {
             for (id value in array) {
                 [flatArray addObject:value];
             }
->>>>>>> 76f0f67e
         }
         return flatArray;
     });
@@ -373,16 +354,8 @@
         return returnNilForEmpty ? nil : @0;
     }
     size_t column = _info->tableColumn(property);
-<<<<<<< HEAD
     auto value = translateRLMResultsErrors([&] { return (_results.*method)(column); }, methodName);
-    if (!value) {
-        return nil;
-    }
-    return RLMMixedToObjc(*value);
-=======
-    auto value = translateErrors([&] { return (_results.*method)(column); }, methodName);
     return value ? RLMMixedToObjc(*value) : nil;
->>>>>>> 76f0f67e
 }
 
 - (id)minOfProperty:(NSString *)property {
@@ -405,7 +378,7 @@
         return nil;
     }
     size_t column = _info->tableColumn(property);
-    auto value = translateErrors([&] { return _results.average(column); }, @"averageOfProperty");
+    auto value = translateRLMResultsErrors([&] { return _results.average(column); }, @"averageOfProperty");
     return value ? @(*value) : nil;
 }
 
@@ -425,13 +398,6 @@
     return RLMDescriptionWithMaxDepth(@"RLMResults", self, RLMDescriptionMaxDepth);
 }
 
-<<<<<<< HEAD
-- (NSUInteger)indexInSource:(NSUInteger)index {
-    return translateRLMResultsErrors([&] { return _results.get(index).get_index(); });
-}
-
-=======
->>>>>>> 76f0f67e
 - (realm::TableView)tableView {
     return translateRLMResultsErrors([&] { return _results.get_tableview(); });
 }
