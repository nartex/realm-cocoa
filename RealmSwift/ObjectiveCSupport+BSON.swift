////////////////////////////////////////////////////////////////////////////
//
// Copyright 2020 Realm Inc.
//
// Licensed under the Apache License, Version 2.0 (the "License");
// you may not use this file except in compliance with the License.
// You may obtain a copy of the License at
//
// http://www.apache.org/licenses/LICENSE-2.0
//
// Unless required by applicable law or agreed to in writing, software
// distributed under the License is distributed on an "AS IS" BASIS,
// WITHOUT WARRANTIES OR CONDITIONS OF ANY KIND, either express or implied.
// See the License for the specific language governing permissions and
// limitations under the License.
//
////////////////////////////////////////////////////////////////////////////

import Realm

/**
 :nodoc:
 **/
public extension ObjectiveCSupport {
    // FIXME: remove these and rename convertBson to convert on the next major
    // version bump
    static func convert(object: AnyBSON?) -> RLMBSON? {
        if let converted = object.map(self.convertBson), !(converted is NSNull) {
            return converted
        }
        return nil
    }

    static func convert(object: RLMBSON?) -> AnyBSON? {
        if let object = object {
            let converted = convertBson(object: object)
            if converted == .null {
                return nil
            }
            return converted
        }
        return nil
    }

    /// Convert an `AnyBSON` to a `RLMBSON`.
    static func convertBson(object: AnyBSON) -> RLMBSON {
        switch object {
        case .int32(let val):
            return val as NSNumber
        case .int64(let val):
            return val as NSNumber
        case .double(let val):
            return val as NSNumber
        case .string(let val):
            return val as NSString
        case .binary(let val):
            return val as NSData
        case .datetime(let val):
            return val as NSDate
        case .timestamp(let val):
            return val as NSDate
        case .decimal128(let val):
            return val as RLMDecimal128
        case .objectId(let val):
            return val as RLMObjectId
        case .document(let val):
            return val.reduce(into: Dictionary<String, RLMBSON?>()) { (result: inout [String: RLMBSON?], kvp) in
                result[kvp.key] = kvp.value.map(convertBson) ?? NSNull()
            } as NSDictionary
        case .array(let val):
            return val.map { $0.map(convertBson) } as NSArray
        case .maxKey:
            return MaxKey()
        case .minKey:
            return MinKey()
        case .regex(let val):
            return val
        case .bool(let val):
            return val as NSNumber
<<<<<<< HEAD
        case .uuid(let val):
            return val as NSUUID
        default:
            return nil
=======
        case .null:
            return NSNull()
>>>>>>> d6f68b8f
        }
    }

    /// Convert a `RLMBSON` to an `AnyBSON`.
    static func convertBson(object bson: RLMBSON) -> AnyBSON? {
        switch bson.__bsonType {
        case .null:
            return .null
        case .int32:
            guard let val = bson as? NSNumber else {
                return nil
            }
            return .int32(Int32(val.intValue))
        case .int64:
            guard let val = bson as? NSNumber else {
                return nil
            }
            return .int64(Int64(val.int64Value))
        case .bool:
            guard let val = bson as? NSNumber else {
                return nil
            }
            return .bool(val.boolValue)
        case .double:
            guard let val = bson as? NSNumber else {
                return nil
            }
            return .double(val.doubleValue)
        case .string:
            guard let val = bson as? NSString else {
                return nil
            }
            return .string(val as String)
        case .binary:
            guard let val = bson as? NSData else {
                return nil
            }
            return .binary(val as Data)
        case .timestamp:
            guard let val = bson as? NSDate else {
                return nil
            }
            return .timestamp(val as Date)
        case .datetime:
            guard let val = bson as? NSDate else {
                return nil
            }
            return .datetime(val as Date)
        case .objectId:
            guard let val = bson as? RLMObjectId,
                let oid = try? ObjectId(string: val.stringValue) else {
                return nil
            }
            return .objectId(oid)
        case .decimal128:
            guard let val = bson as? RLMDecimal128 else {
                return nil
            }
            return .decimal128(Decimal128(stringLiteral: val.stringValue))
        case .regularExpression:
            guard let val = bson as? NSRegularExpression else {
                return nil
            }
            return .regex(val)
        case .maxKey:
            return .maxKey
        case .minKey:
            return .minKey
        case .document:
            guard let val = bson as? Dictionary<String, RLMBSON?> else {
                return nil
            }
            return .document(val.reduce(into: Dictionary<String, AnyBSON?>()) { (result: inout [String: AnyBSON?], kvp) in
                result[kvp.key] = kvp.value.map(convert)
            })
        case .array:
            guard let val = bson as? Array<RLMBSON?> else {
                return nil
            }
<<<<<<< HEAD
            return .array(val.map(convert))
        case .UUID:
            guard let val = bson as? NSUUID else {
                return nil
            }
            return .uuid(val as UUID)
=======
            return .array(val.compactMap {
                if let value = $0 {
                    return convertBson(object: value)
                }
                return .null
            }.map { $0 == .null ? nil : $0 })
>>>>>>> d6f68b8f
        default:
            return nil
        }
    }
}<|MERGE_RESOLUTION|>--- conflicted
+++ resolved
@@ -77,15 +77,10 @@
             return val
         case .bool(let val):
             return val as NSNumber
-<<<<<<< HEAD
         case .uuid(let val):
             return val as NSUUID
-        default:
-            return nil
-=======
         case .null:
             return NSNull()
->>>>>>> d6f68b8f
         }
     }
 
@@ -165,21 +160,17 @@
             guard let val = bson as? Array<RLMBSON?> else {
                 return nil
             }
-<<<<<<< HEAD
-            return .array(val.map(convert))
-        case .UUID:
-            guard let val = bson as? NSUUID else {
-                return nil
-            }
-            return .uuid(val as UUID)
-=======
             return .array(val.compactMap {
                 if let value = $0 {
                     return convertBson(object: value)
                 }
                 return .null
             }.map { $0 == .null ? nil : $0 })
->>>>>>> d6f68b8f
+        case .UUID:
+            guard let val = bson as? NSUUID else {
+                return nil
+            }
+            return .uuid(val as UUID)
         default:
             return nil
         }
